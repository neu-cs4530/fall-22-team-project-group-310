import {
  Badge,
  Button,
  Heading,
  ListItem,
  OrderedList,
  StackDivider,
  Switch,
  Tooltip,
  useToast,
  VStack,
} from '@chakra-ui/react';
import Block from '@material-ui/icons/Block';
import Cancel from '@material-ui/icons/Cancel';
import MyLocation from '@material-ui/icons/MyLocation';
import React, { useEffect, useState } from 'react';
import PlayerController from '../../classes/PlayerController';
import { usePlayers } from '../../classes/TownController';
import useTownController from '../../hooks/useTownController';
import { TeleportRequest } from '../../types/CoveyTownSocket';
import { PreviousTeleportRequestStatus } from '../../types/TypeUtils';
import PlayerName from './PlayerName';

/**
 * Lists the current players in the town, along with the current town's name and ID
 *
 * See relevant hooks: `usePlayersInTown` and `useCoveyAppState`
 *
 */
export default function PlayersInTownList(): JSX.Element {
  const players = usePlayers();
  const townController = useTownController();
  const { friendlyName, townID, ourPlayer } = townController;
  const sortedPlayers = players.filter(p => p.id !== ourPlayer.id);
  sortedPlayers.sort((p1, p2) =>
    p1.userName.localeCompare(p2.userName, undefined, { numeric: true, sensitivity: 'base' }),
  );
  const [outgoingTeleport, setOutgoingTeleport] = useState<
    TeleportRequest | PreviousTeleportRequestStatus
  >(ourPlayer.outgoingTeleport);
  const [doNotDisturb, setDoNotDisturb] = useState<boolean>(ourPlayer.doNotDisturb);
  const [outgoingTeleportTimer, setOutgoingTeleportTimer] = useState<number | undefined>(
    ourPlayer.outgoingTeleportTimer,
  );
  const toast = useToast();

  useEffect(() => {
    const timeoutToast = (timedoutRequest: TeleportRequest) => {
      toast({
        title:
          'The teleport request from ' +
          players.find((player: PlayerController) => player.id === timedoutRequest.fromPlayerId)
            ?.userName +
          ' timed out.',
        status: 'info',
      });
    };

    townController.addListener('teleportTimeout', timeoutToast);

    return () => {
      townController.addListener('teleportTimeout', timeoutToast);
    };
  }, [players, toast, townController]);

  useEffect(() => {
    const updateOutgoingTeleport = (
      newOutgoingTeleport: TeleportRequest | PreviousTeleportRequestStatus,
    ) => {
      if (
        typeof newOutgoingTeleport === 'string' &&
        typeof outgoingTeleport !== 'string' &&
        (newOutgoingTeleport === PreviousTeleportRequestStatus.Accepted ||
          newOutgoingTeleport === PreviousTeleportRequestStatus.Denied)
      ) {
        toast({
          title:
            players.find((player: PlayerController) => player.id === outgoingTeleport.toPlayerId)
              ?.userName +
            ' ' +
            newOutgoingTeleport +
            ' your teleport request',
          status: 'info',
        });
      } else if (
        typeof newOutgoingTeleport === 'string' &&
        typeof outgoingTeleport !== 'string' &&
        newOutgoingTeleport === PreviousTeleportRequestStatus.Timeout
      ) {
        toast({
          title:
            'Your teleport request to ' +
            players.find((player: PlayerController) => player.id === outgoingTeleport.toPlayerId)
              ?.userName +
            ' timed out.',
          status: 'info',
        });
      }

      setOutgoingTeleport(newOutgoingTeleport);
    };

    ourPlayer.addListener('outgoingTeleportChange', updateOutgoingTeleport);
    ourPlayer.addListener('doNotDisturbChange', setDoNotDisturb);
    ourPlayer.addListener('outgoingTeleportTimerChange', setOutgoingTeleportTimer);

    return () => {
      ourPlayer.removeListener('outgoingTeleportChange', updateOutgoingTeleport);
      ourPlayer.removeListener('doNotDisturbChange', setDoNotDisturb);
      ourPlayer.addListener('outgoingTeleportTimerChange', setOutgoingTeleportTimer);
    };
  }, [ourPlayer, outgoingTeleport, toast, players]);

  useEffect(() => {
    const successToast = (request: TeleportRequest) => {
      toast({
        title: `
       ${
         request.fromPlayerId === ourPlayer.id
           ? 'You'
           : players.find((player: PlayerController) => player.id === request.fromPlayerId)
               ?.userName
       } 
           successfully teleported to 
          ${
            request.toPlayerId === ourPlayer.id
              ? 'you'
              : players.find((player: PlayerController) => player.id === request.toPlayerId)
                  ?.userName
          }`,
        status: 'success',
      });
    };

    const failedToast = (request: TeleportRequest) => {
      toast({
        title: `
       ${
         request.fromPlayerId === ourPlayer.id
           ? 'You'
           : players.find((player: PlayerController) => player.id === request.fromPlayerId)
               ?.userName
       } 
           failed to teleport to 
          ${
            request.toPlayerId === ourPlayer.id
              ? 'you'
              : players.find((player: PlayerController) => player.id === request.toPlayerId)
                  ?.userName
          }`,
        status: 'error',
      });
    };

    townController.addListener('teleportSuccess', successToast);
    townController.addListener('teleportFailed', failedToast);
    return () => {
      townController.removeListener('teleportSuccess', successToast);
      townController.removeListener('teleportFailed', failedToast);
    };
  }, [townController, toast, players, ourPlayer.id]);

  const renderButtons = (player: PlayerController) => {
    if (player.id !== ourPlayer.id) {
      if (typeof outgoingTeleport !== 'string' && outgoingTeleport.toPlayerId === player.id) {
        return (
<<<<<<< HEAD
          <>
            <Button
              onClick={() => {
                townController.emitTeleportCanceled(player.id);
              }}
              leftIcon={<Cancel fontSize='small' />}
              size='xs'
              colorScheme={'red'}
              margin='1.5'
              data-testid='teleportCancelButton'>
              {`Cancel Request`}
            </Button>
            <Badge marginRight={'2'} data-testid='timerDisplay'>
              {outgoingTeleportTimer}
            </Badge>
          </>
=======
          <Button
            onClick={() => {
              townController.emitTeleportCanceled(player.id);
            }}
            leftIcon={<Cancel fontSize='small' />}
            size='xs'
            colorScheme={'red'}
            margin='1.5'
            data-testid='teleportCancelButton'>
            Cancel
          </Button>
>>>>>>> 2d0b1b11
        );
      } else {
        return (
          <Button
            onClick={() => {
              townController.emitTeleportRequest(player.id);
              townController.startOutgoingTeleportTimer(30);
            }}
            leftIcon={
              player.doNotDisturb ? <Block fontSize='small' /> : <MyLocation fontSize='small' />
            }
            size='xs'
            colorScheme={'blue'}
            margin='1.5'
<<<<<<< HEAD
            disabled={typeof outgoingTeleport !== 'string' || doNotDisturb || player.doNotDisturb}
            data-testid='teleportRequestButton'>
            {player.doNotDisturb ? 'Do Not Disturb' : 'Teleport Request'}
=======
            disabled={typeof outgoingTeleport !== 'string'}
            data-testid='teleportRequestButton'>
            Teleport
>>>>>>> 2d0b1b11
          </Button>
        );
      }
    }
  };

  return (
    <VStack align={'left'} divider={<StackDivider borderColor='gray.200' />}>
      <Tooltip label={`Town ID: ${townID}`}>
        <Heading as='h2' fontSize='l'>
          Current town: {friendlyName}
        </Heading>
      </Tooltip>
      <OrderedList>
        <ListItem>
          <div style={{ width: '100%' }}>
            <PlayerName player={ourPlayer}></PlayerName> {' (me) '}
          </div>
          <Switch
            colorScheme='blue'
            onChange={() => {
              townController.emitDoNotDisturbChange();
              if (typeof ourPlayer.outgoingTeleport !== 'string') {
                townController.emitTeleportCanceled(ourPlayer.outgoingTeleport.toPlayerId);
              }
              ourPlayer.incomingTeleports.map(request => {
                townController.emitTeleportDenied(request);
              });
            }}
            marginRight={'2'}
            data-testid='doNotDisturbButton'
          />
          {`Do Not Disturb ${ourPlayer.doNotDisturb ? 'On' : 'Off'}`}
        </ListItem>
      </OrderedList>
      {sortedPlayers.length > 0 && (
        <OrderedList>
          {sortedPlayers.map(player => {
            if (player.id !== ourPlayer.id) {
              return (
                <ListItem key={player.id}>
                  <PlayerName player={player} />
                  {renderButtons(player)}
                </ListItem>
              );
            }
          })}
        </OrderedList>
      )}
    </VStack>
  );
}<|MERGE_RESOLUTION|>--- conflicted
+++ resolved
@@ -43,25 +43,6 @@
     ourPlayer.outgoingTeleportTimer,
   );
   const toast = useToast();
-
-  useEffect(() => {
-    const timeoutToast = (timedoutRequest: TeleportRequest) => {
-      toast({
-        title:
-          'The teleport request from ' +
-          players.find((player: PlayerController) => player.id === timedoutRequest.fromPlayerId)
-            ?.userName +
-          ' timed out.',
-        status: 'info',
-      });
-    };
-
-    townController.addListener('teleportTimeout', timeoutToast);
-
-    return () => {
-      townController.addListener('teleportTimeout', timeoutToast);
-    };
-  }, [players, toast, townController]);
 
   useEffect(() => {
     const updateOutgoingTeleport = (
@@ -152,11 +133,24 @@
       });
     };
 
+    const timeoutToast = (timedoutRequest: TeleportRequest) => {
+      toast({
+        title:
+          'The teleport request from ' +
+          players.find((player: PlayerController) => player.id === timedoutRequest.fromPlayerId)
+            ?.userName +
+          ' timed out.',
+        status: 'info',
+      });
+    };
+
     townController.addListener('teleportSuccess', successToast);
     townController.addListener('teleportFailed', failedToast);
+    townController.addListener('teleportTimeout', timeoutToast);
     return () => {
       townController.removeListener('teleportSuccess', successToast);
       townController.removeListener('teleportFailed', failedToast);
+      townController.addListener('teleportTimeout', timeoutToast);
     };
   }, [townController, toast, players, ourPlayer.id]);
 
@@ -164,7 +158,6 @@
     if (player.id !== ourPlayer.id) {
       if (typeof outgoingTeleport !== 'string' && outgoingTeleport.toPlayerId === player.id) {
         return (
-<<<<<<< HEAD
           <>
             <Button
               onClick={() => {
@@ -181,19 +174,6 @@
               {outgoingTeleportTimer}
             </Badge>
           </>
-=======
-          <Button
-            onClick={() => {
-              townController.emitTeleportCanceled(player.id);
-            }}
-            leftIcon={<Cancel fontSize='small' />}
-            size='xs'
-            colorScheme={'red'}
-            margin='1.5'
-            data-testid='teleportCancelButton'>
-            Cancel
-          </Button>
->>>>>>> 2d0b1b11
         );
       } else {
         return (
@@ -208,15 +188,9 @@
             size='xs'
             colorScheme={'blue'}
             margin='1.5'
-<<<<<<< HEAD
             disabled={typeof outgoingTeleport !== 'string' || doNotDisturb || player.doNotDisturb}
             data-testid='teleportRequestButton'>
             {player.doNotDisturb ? 'Do Not Disturb' : 'Teleport Request'}
-=======
-            disabled={typeof outgoingTeleport !== 'string'}
-            data-testid='teleportRequestButton'>
-            Teleport
->>>>>>> 2d0b1b11
           </Button>
         );
       }
