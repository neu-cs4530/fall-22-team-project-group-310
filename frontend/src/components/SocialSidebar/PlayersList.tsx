import { Box, Button, Heading, ListItem, OrderedList, Tooltip } from '@chakra-ui/react';
<<<<<<< HEAD
import React from 'react';
=======
import Cancel from '@material-ui/icons/Cancel';
import MyLocation from '@material-ui/icons/MyLocation';
import React, { useEffect, useState } from 'react';
import PlayerController from '../../classes/PlayerController';
>>>>>>> 3721b257
import { usePlayers } from '../../classes/TownController';
import useTownController from '../../hooks/useTownController';
import { TeleportRequest } from '../../types/CoveyTownSocket';
import PlayerName from './PlayerName';

/**
 * Lists the current players in the town, along with the current town's name and ID
 *
 * See relevant hooks: `usePlayersInTown` and `useCoveyAppState`
 *
 */
export default function PlayersInTownList(): JSX.Element {
  const players = usePlayers();
  const townController = useTownController();
  const { friendlyName, townID, ourPlayer } = townController;
  const sorted = players.concat([]);
  sorted.sort((p1, p2) =>
    p1.userName.localeCompare(p2.userName, undefined, { numeric: true, sensitivity: 'base' }),
  );

  const [outgoingTeleport, setOutgoingTeleport] = useState<TeleportRequest | undefined>(
    ourPlayer.outgoingTeleport,
  );

  useEffect(() => {
    ourPlayer.addListener('outgoingTeleportChange', setOutgoingTeleport);
    return () => {
      ourPlayer.removeListener('outgoingTeleportChange', setOutgoingTeleport);
    };
  }, [ourPlayer]);

  const renderButtons = (player: PlayerController) => {
    if (player.id !== ourPlayer.id) {
      if (outgoingTeleport && outgoingTeleport.toPlayerId === player.id) {
        return (
          <Button
            onClick={() => {
              townController.emitTeleportCanceled(player.id);
            }}
            leftIcon={<Cancel fontSize='small' />}
            size='xs'
            colorScheme={'red'}
            margin='1.5'>
            Cancel
          </Button>
        );
      } else {
        return (
          <Button
            onClick={() => {
              townController.emitTeleportRequest(player.id);
            }}
            leftIcon={<MyLocation fontSize='small' />}
            size='xs'
            colorScheme={'blue'}
            margin='1.5'
            disabled={outgoingTeleport !== undefined}>
            Teleport
          </Button>
        );
      }
    }
  };

  return (
    <Box>
      <Tooltip label={`Town ID: ${townID}`}>
        <Heading as='h2' fontSize='l'>
          Current town: {friendlyName}
        </Heading>
      </Tooltip>
      <OrderedList>
        {sorted.map(player => (
          <ListItem key={player.id}>
            <PlayerName player={player} />
<<<<<<< HEAD
            <Button onClick={() => console.log('CLICKED TEST BUTTON')}>Test</Button>
=======
            {renderButtons(player)}
>>>>>>> 3721b257
          </ListItem>
        ))}
      </OrderedList>
    </Box>
  );
}<|MERGE_RESOLUTION|>--- conflicted
+++ resolved
@@ -1,12 +1,8 @@
 import { Box, Button, Heading, ListItem, OrderedList, Tooltip } from '@chakra-ui/react';
-<<<<<<< HEAD
-import React from 'react';
-=======
 import Cancel from '@material-ui/icons/Cancel';
 import MyLocation from '@material-ui/icons/MyLocation';
 import React, { useEffect, useState } from 'react';
 import PlayerController from '../../classes/PlayerController';
->>>>>>> 3721b257
 import { usePlayers } from '../../classes/TownController';
 import useTownController from '../../hooks/useTownController';
 import { TeleportRequest } from '../../types/CoveyTownSocket';
@@ -82,11 +78,7 @@
         {sorted.map(player => (
           <ListItem key={player.id}>
             <PlayerName player={player} />
-<<<<<<< HEAD
-            <Button onClick={() => console.log('CLICKED TEST BUTTON')}>Test</Button>
-=======
             {renderButtons(player)}
->>>>>>> 3721b257
           </ListItem>
         ))}
       </OrderedList>
