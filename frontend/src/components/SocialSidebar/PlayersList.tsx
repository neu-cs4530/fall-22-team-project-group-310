import {
  Button,
  Heading,
  ListItem,
  OrderedList,
  StackDivider,
  Switch,
  Tooltip,
  useToast,
  VStack,
} from '@chakra-ui/react';
import Block from '@material-ui/icons/Block';
import Cancel from '@material-ui/icons/Cancel';
import MyLocation from '@material-ui/icons/MyLocation';
import React, { useEffect, useState } from 'react';
import PlayerController from '../../classes/PlayerController';
import { usePlayers } from '../../classes/TownController';
import useTownController from '../../hooks/useTownController';
import { TeleportRequest } from '../../types/CoveyTownSocket';
import { PreviousTeleportRequestStatus } from '../../types/TypeUtils';
import PlayerName from './PlayerName';

/**
 * Lists the current players in the town, along with the current town's name and ID
 *
 * See relevant hooks: `usePlayersInTown` and `useCoveyAppState`
 *
 */
export default function PlayersInTownList(): JSX.Element {
  const players = usePlayers();
  const townController = useTownController();
  const { friendlyName, townID, ourPlayer } = townController;
  const sortedPlayers = players.filter(p => p.id !== ourPlayer.id);
  sortedPlayers.sort((p1, p2) =>
    p1.userName.localeCompare(p2.userName, undefined, { numeric: true, sensitivity: 'base' }),
  );
  const [outgoingTeleport, setOutgoingTeleport] = useState<
    TeleportRequest | PreviousTeleportRequestStatus
  >(ourPlayer.outgoingTeleport);
  const [doNotDisturb, setDoNotDisturb] = useState<boolean>(ourPlayer.doNotDisturb);
  const toast = useToast();

  useEffect(() => {
    const updateOutgoingTeleport = (
      newOutgoingTeleport: TeleportRequest | PreviousTeleportRequestStatus,
    ) => {
      if (
        typeof newOutgoingTeleport === 'string' &&
        typeof outgoingTeleport !== 'string' &&
        newOutgoingTeleport !== PreviousTeleportRequestStatus.Cancelled
      ) {
        toast({
          title:
            players.find((player: PlayerController) => player.id === outgoingTeleport.toPlayerId)
              ?.userName +
            ' ' +
            newOutgoingTeleport +
            ' your teleport request',
          status: 'info',
        });
      }

      setOutgoingTeleport(newOutgoingTeleport);
    };

    ourPlayer.addListener('outgoingTeleportChange', updateOutgoingTeleport);
    ourPlayer.addListener('doNotDisturbChange', setDoNotDisturb);

    return () => {
      ourPlayer.removeListener('outgoingTeleportChange', updateOutgoingTeleport);
      ourPlayer.removeListener('doNotDisturbChange', setDoNotDisturb);
    };
  }, [ourPlayer, outgoingTeleport, toast, players]);

  const renderButtons = (player: PlayerController) => {
    if (player.id !== ourPlayer.id) {
      if (typeof outgoingTeleport !== 'string' && outgoingTeleport.toPlayerId === player.id) {
        return (
          <Button
            onClick={() => {
              townController.emitTeleportCanceled(player.id);
            }}
            leftIcon={<Cancel fontSize='small' />}
            size='xs'
            colorScheme={'red'}
<<<<<<< HEAD
            margin='1.5'>
            Cancel Request
=======
            margin='1.5'
            data-testid='teleportCancelButton'>
            Cancel
>>>>>>> 85532a47
          </Button>
        );
      } else {
        return (
          <Button
            onClick={() => {
              townController.emitTeleportRequest(player.id);
            }}
            leftIcon={
              player.doNotDisturb ? <Block fontSize='small' /> : <MyLocation fontSize='small' />
            }
            size='xs'
            colorScheme={'blue'}
            margin='1.5'
<<<<<<< HEAD
            disabled={typeof outgoingTeleport !== 'string' || doNotDisturb || player.doNotDisturb}>
            {player.doNotDisturb ? 'Do Not Disturb' : 'Teleport Request'}
=======
            disabled={typeof outgoingTeleport !== 'string'}
            data-testid='teleportRequestButton'>
            Teleport
>>>>>>> 85532a47
          </Button>
        );
      }
    }
  };

  return (
    <VStack align={'left'} divider={<StackDivider borderColor='gray.200' />}>
      <Tooltip label={`Town ID: ${townID}`}>
        <Heading as='h2' fontSize='l'>
          Current town: {friendlyName}
        </Heading>
      </Tooltip>
      <OrderedList>
        <ListItem>
          <div style={{ width: '100%' }}>
            <PlayerName player={ourPlayer}></PlayerName> {' (me) '}
          </div>
          <Switch
            colorScheme='blue'
            onChange={() => {
              townController.emitDoNotDisturbChange();
              if (typeof ourPlayer.outgoingTeleport !== 'string') {
                townController.emitTeleportCanceled(ourPlayer.outgoingTeleport.toPlayerId);
              }
              ourPlayer.incomingTeleports.map(request => {
                townController.emitTeleportDenied(request);
              });
            }}
            marginRight={'2'}
            data-testid='doNotDisturbButton'
          />
          {`Do Not Disturb ${ourPlayer.doNotDisturb ? 'On' : 'Off'}`}
        </ListItem>
      </OrderedList>
      {sortedPlayers.length > 0 && (
        <OrderedList>
          {sortedPlayers.map(player => {
            if (player.id !== ourPlayer.id) {
              return (
                <ListItem key={player.id}>
                  <PlayerName player={player} />
                  {renderButtons(player)}
                </ListItem>
              );
            }
          })}
        </OrderedList>
      )}
    </VStack>
  );
}<|MERGE_RESOLUTION|>--- conflicted
+++ resolved
@@ -83,14 +83,9 @@
             leftIcon={<Cancel fontSize='small' />}
             size='xs'
             colorScheme={'red'}
-<<<<<<< HEAD
-            margin='1.5'>
-            Cancel Request
-=======
             margin='1.5'
             data-testid='teleportCancelButton'>
             Cancel
->>>>>>> 85532a47
           </Button>
         );
       } else {
@@ -105,14 +100,9 @@
             size='xs'
             colorScheme={'blue'}
             margin='1.5'
-<<<<<<< HEAD
-            disabled={typeof outgoingTeleport !== 'string' || doNotDisturb || player.doNotDisturb}>
+            disabled={typeof outgoingTeleport !== 'string' || doNotDisturb || player.doNotDisturb}
+            data-testid='teleportRequestButton'>
             {player.doNotDisturb ? 'Do Not Disturb' : 'Teleport Request'}
-=======
-            disabled={typeof outgoingTeleport !== 'string'}
-            data-testid='teleportRequestButton'>
-            Teleport
->>>>>>> 85532a47
           </Button>
         );
       }
