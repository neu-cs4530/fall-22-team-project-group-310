import { ChakraProvider } from '@chakra-ui/react';
import '@testing-library/jest-dom';
import '@testing-library/jest-dom/extend-expect';
import { act, cleanup, fireEvent, render, RenderResult, waitFor } from '@testing-library/react';
import userEvent from '@testing-library/user-event';
import { nanoid } from 'nanoid';
import React from 'react';
import PlayerController from '../../classes/PlayerController';
import * as TownControllerHooks from '../../classes/TownController';
import TownController, { TownEvents } from '../../classes/TownController';
import * as useTownController from '../../hooks/useTownController';
<<<<<<< HEAD
=======
import { mockTownController } from '../../TestUtils';
import { PlayerLocation, TeleportRequest } from '../../types/CoveyTownSocket';
>>>>>>> 8479c5c2
import { PreviousTeleportRequestStatus } from '../../types/TypeUtils';
import { EventNames, mockTownController } from '../../TestUtils';
import { PlayerLocation, TeleportRequest } from '../../types/CoveyTownSocket';
import * as PlayerName from './PlayerName';
import PlayersList from './PlayersList';

const mockToast = jest.fn();

jest.mock('@chakra-ui/react', () => {
  const ui = jest.requireActual('@chakra-ui/react');
  return {
    ...ui,
    useToast: () => mockToast,
  };
});

describe('PlayersInTownList', () => {
  const randomLocation = (): PlayerLocation => ({
    moving: Math.random() < 0.5,
    rotation: 'front',
    x: Math.random() * 1000,
    y: Math.random() * 1000,
  });
  const wrappedPlayersListComponent = () => (
    <ChakraProvider>
      <React.StrictMode>
        <PlayersList />
      </React.StrictMode>
    </ChakraProvider>
  );
  const renderPlayersList = () => render(wrappedPlayersListComponent());
  let consoleErrorSpy: jest.SpyInstance<void, [message?: any, ...optionalParms: any[]]>;
  let usePlayersSpy: jest.SpyInstance<PlayerController[], []>;
  let useTownControllerSpy: jest.SpyInstance<TownController, []>;
  let mockedTownController: TownController;
  let players: PlayerController[] = [];
  let townID: string;
  let townFriendlyName: string;
  let ourPlayer: PlayerController;
  type TownEventName = keyof TownEvents;
  let addListenerSpy: jest.SpyInstance<
    TownController,
    [event: TownEventName, listener: TownEvents[TownEventName]]
  >;

  let removeListenerSpy: jest.SpyInstance<
    TownController,
    [event: TownEventName, listener: TownEvents[TownEventName]]
  >;

  const expectProperlyRenderedPlayersList = async (
    renderData: RenderResult,
    playersToExpect: PlayerController[],
  ) => {
    const listEntries = await renderData.findAllByRole('listitem');
    expect(listEntries.length).toBe(playersToExpect.length); // expect same number of players

    // The first entry should always be ourPlayer
    expect(listEntries[0]).toHaveTextContent(ourPlayer.userName);
    let parentComponent = listEntries[0].parentNode;
    if (parentComponent) {
      expect(parentComponent.nodeName).toBe('OL'); // list items expected to be directly nested in an ordered list
    }

    listEntries.shift();
    const playersSortedCorrectly = playersToExpect
      .filter(p => p.id !== ourPlayer.id)
      .map(p => p.userName)
      .sort((p1, p2) => p1.localeCompare(p2, undefined, { numeric: true, sensitivity: 'base' }));

    expect(listEntries.length).toBe(playersSortedCorrectly.length);
    // The rest of the list items should be sorted correctly
    for (let i = 0; i < playersSortedCorrectly.length; i += 1) {
      expect(listEntries[i]).toHaveTextContent(playersSortedCorrectly[i]);
      parentComponent = listEntries[i].parentNode;
      if (parentComponent) {
        expect(parentComponent.nodeName).toBe('OL'); // list items expected to be directly nested in an ordered list
      }
    }
  };
  beforeAll(() => {
    // Spy on console.error and intercept react key warnings to fail test
    consoleErrorSpy = jest.spyOn(global.console, 'error');
    consoleErrorSpy.mockImplementation((message?, ...optionalParams) => {
      const stringMessage = message as string;
      if (stringMessage.includes && stringMessage.includes('children with the same key,')) {
        throw new Error(stringMessage.replace('%s', optionalParams[0]));
      } else if (stringMessage.includes && stringMessage.includes('warning-keys')) {
        throw new Error(stringMessage.replace('%s', optionalParams[0]));
      }
      // eslint-disable-next-line no-console -- we are wrapping the console with a spy to find react warnings
      console.warn(message, ...optionalParams);
    });
    usePlayersSpy = jest.spyOn(TownControllerHooks, 'usePlayers');
    useTownControllerSpy = jest.spyOn(useTownController, 'default');
  });

  beforeEach(() => {
    players = [];
    for (let i = 0; i < 10; i += 1) {
      players.push(
        new PlayerController(
          `testingPlayerID${i}-${nanoid()}`,
          `testingPlayerUser${i}-${nanoid()}}`,
          randomLocation(),
        ),
      );
    }
    ourPlayer = players[0];
    usePlayersSpy.mockReturnValue(players);
    townID = nanoid();
    townFriendlyName = nanoid();
    mockedTownController = mockTownController({
      friendlyName: townFriendlyName,
      townID,
      ourPlayer,
    });
    useTownControllerSpy.mockReturnValue(mockedTownController);

    addListenerSpy = jest.spyOn(mockedTownController, 'addListener');
    removeListenerSpy = jest.spyOn(mockedTownController, 'removeListener');

    mockToast.mockReset();
  });

  /**
   * Retrieve the listener passed to "addListener" for a given eventName
   * @throws Error if the addListener method was not invoked exactly once for the given eventName
   */
  function getSingleListenerAdded<Ev extends EventNames<TownEvents>>(
    eventName: Ev,
    spy = addListenerSpy,
  ): TownEvents[Ev] {
    const addedListeners = spy.mock.calls.filter(eachCall => eachCall[0] === eventName);
    if (addedListeners.length !== 1) {
      throw new Error(
        `Expected to find exactly one addListener call for ${eventName} but found ${addedListeners.length}`,
      );
    }
    return addedListeners[0][1] as unknown as TownEvents[Ev];
  }
  /**
   * Retrieve the listener pased to "removeListener" for a given eventName
   * @throws Error if the removeListener method was not invoked exactly once for the given eventName
   */
  function getSingleListenerRemoved<Ev extends EventNames<TownEvents>>(
    eventName: Ev,
  ): TownEvents[Ev] {
    const removedListeners = removeListenerSpy.mock.calls.filter(
      eachCall => eachCall[0] === eventName,
    );
    if (removedListeners.length !== 1) {
      throw new Error(
        `Expected to find exactly one removeListeners call for ${eventName} but found ${removedListeners.length}`,
      );
    }
    return removedListeners[0][1] as unknown as TownEvents[Ev];
  }

  describe('Heading', () => {
    it('Displays a heading "Current town: townName', async () => {
      const renderData = renderPlayersList();
      const heading = await renderData.findByRole('heading', { level: 2 });
      expect(heading).toHaveTextContent(`Current town: ${townFriendlyName}`);
    });
    it('Includes a tooltip that has the town ID', async () => {
      const renderData = renderPlayersList();
      const heading = await renderData.findByRole('heading', { level: 2 });
      expect(renderData.queryByRole('tooltip')).toBeNull(); // no tooltip visible yet
      userEvent.hover(heading);
      const toolTip = await renderData.findByRole('tooltip'); // should be just one...
      expect(toolTip).toHaveTextContent(`Town ID: ${townID}`);
    });
  });
  it("Renders a list of all players' user names, without checking sort", async () => {
    // players array is already sorted correctly
    const renderData = renderPlayersList();
    await expectProperlyRenderedPlayersList(renderData, players);
  });
  it("Renders the players' names in a PlayerName component", async () => {
    const mockPlayerName = jest.spyOn(PlayerName, 'default');
    try {
      renderPlayersList();
      await waitFor(() => {
        expect(mockPlayerName).toBeCalledTimes(players.length);
      });
    } finally {
      mockPlayerName.mockRestore();
    }
  });
  it("Displays players' usernames in ascending alphabetical order", async () => {
    players.reverse();
    const renderData = renderPlayersList();
    await expectProperlyRenderedPlayersList(renderData, players);
  });
  it('Does not mutate the array returned by usePlayersInTown', async () => {
    players.reverse();
    const copyOfArrayPassedToComponent = players.concat([]);
    const renderData = renderPlayersList();
    await expectProperlyRenderedPlayersList(renderData, players);
    expect(players).toEqual(copyOfArrayPassedToComponent); // expect that the players array is unchanged by the compoennt
  });
  it('Adds players to the list when they are added to the town', async () => {
    const renderData = renderPlayersList();
    await expectProperlyRenderedPlayersList(renderData, players);
    for (let i = 0; i < players.length; i += 1) {
      const newPlayers = players.concat([
        new PlayerController(
          `testingPlayerID-${i}.new`,
          `testingPlayerUser${i}.new`,
          randomLocation(),
        ),
      ]);
      usePlayersSpy.mockReturnValue(newPlayers);
      renderData.rerender(wrappedPlayersListComponent());
      await expectProperlyRenderedPlayersList(renderData, newPlayers);
    }
  });
  it('Removes players from the list when they are removed from the town', async () => {
    const renderData = renderPlayersList();
    await expectProperlyRenderedPlayersList(renderData, players);
    for (let i = 0; i < players.length; i += 1) {
      let newPlayers = players.splice(i, 1);
      if (newPlayers[0].id !== ourPlayer.id) {
        newPlayers = newPlayers.concat([ourPlayer]);
      }
      usePlayersSpy.mockReturnValue(newPlayers);
      renderData.rerender(wrappedPlayersListComponent());
      await expectProperlyRenderedPlayersList(renderData, newPlayers);
    }
  });
  describe('Do not disturb button', () => {
    it('displays one do not disturb switch for our player in the town on first load', async () => {
      const renderData = renderPlayersList();
      await expectProperlyRenderedPlayersList(renderData, players);
      const doNotDisturbButton = await renderData.getAllByTestId('doNotDisturbButton');
      expect(doNotDisturbButton.length).toEqual(1);
    });
    it('emits an event to change do not disturb state when switch is toggled', async () => {
      const renderData = renderPlayersList();
      await expectProperlyRenderedPlayersList(renderData, players);
      const doNotDisturbButton = await renderData.getAllByTestId('doNotDisturbButton');
      expect(doNotDisturbButton.length).toEqual(1);
      const doNotDisturbButtonRole = await renderData.getByRole('checkbox');

      expect(ourPlayer.doNotDisturb).toEqual(false);
      act(() => {
        fireEvent.click(doNotDisturbButtonRole);
      });
      expect(mockedTownController.emitDoNotDisturbChange).toHaveBeenCalled();
      expect(mockedTownController.emitDoNotDisturbChange).toHaveBeenCalledTimes(1);
    });
    it('does not emit any teleport cancel or denied events when do not disturb switch is toggled and there are no incoming/outgoing teleports', async () => {
      const renderData = renderPlayersList();
      await expectProperlyRenderedPlayersList(renderData, players);
      const doNotDisturbButton = await renderData.getAllByTestId('doNotDisturbButton');
      expect(doNotDisturbButton.length).toEqual(1);
      const doNotDisturbButtonRole = await renderData.getByRole('checkbox');

      expect(ourPlayer.doNotDisturb).toEqual(false);
      act(() => {
        fireEvent.click(doNotDisturbButtonRole);
      });
      expect(mockedTownController.emitDoNotDisturbChange).toHaveBeenCalled();
      expect(mockedTownController.emitDoNotDisturbChange).toHaveBeenCalledTimes(1);
      expect(mockedTownController.emitTeleportCanceled).not.toHaveBeenCalled();
      expect(mockedTownController.emitTeleportDenied).not.toHaveBeenCalled();
    });
    it('emits an event to deny incoming teleports when do not disturb switch is toggled and there are incoming teleports', async () => {
      const renderData = renderPlayersList();
      await expectProperlyRenderedPlayersList(renderData, players);
      const doNotDisturbButtonRole = await renderData.getByRole('checkbox');

      const teleport0: TeleportRequest = {
        fromPlayerId: players[1].id,
        toPlayerId: players[0].id,
        time: new Date(),
      };
      const teleport1: TeleportRequest = {
        fromPlayerId: players[2].id,
        toPlayerId: players[0].id,
        time: new Date(),
      };
      ourPlayer.addIncomingTeleport(teleport0);
      ourPlayer.addIncomingTeleport(teleport1);

      expect(ourPlayer.doNotDisturb).toEqual(false);
      act(() => {
        fireEvent.click(doNotDisturbButtonRole);
      });
      expect(mockedTownController.emitDoNotDisturbChange).toHaveBeenCalled();
      expect(mockedTownController.emitDoNotDisturbChange).toHaveBeenCalledTimes(1);
      expect(mockedTownController.emitTeleportCanceled).not.toHaveBeenCalled();
      expect(mockedTownController.emitTeleportDenied).toHaveBeenCalled();
      expect(mockedTownController.emitTeleportDenied).toHaveBeenCalledTimes(2);
    });
    it('emits an event to cancel the outgoing teleports when do not disturb switch is toggled', async () => {
      const renderData = renderPlayersList();
      await expectProperlyRenderedPlayersList(renderData, players);
      const doNotDisturbButtonRole = await renderData.getByRole('checkbox');

      const teleport0: TeleportRequest = {
        fromPlayerId: players[0].id,
        toPlayerId: players[1].id,
        time: new Date(),
      };

      ourPlayer.outgoingTeleport = teleport0;

      act(() => {
        fireEvent.click(doNotDisturbButtonRole);
      });

      expect(mockedTownController.emitDoNotDisturbChange).toHaveBeenCalled();
      expect(mockedTownController.emitDoNotDisturbChange).toHaveBeenCalledTimes(1);
      expect(mockedTownController.emitTeleportDenied).not.toHaveBeenCalled();
      expect(mockedTownController.emitTeleportCanceled).toHaveBeenCalled();
      expect(mockedTownController.emitTeleportCanceled).toHaveBeenCalledTimes(1);
    });
  });
<<<<<<< HEAD
  it('emits teleport cancel event when clicked and is cancel button', async () => {
    mockedTownController.ourPlayer.outgoingTeleport = {
      fromPlayerId: players[0].id,
      toPlayerId: players[1].id,
      time: new Date(),
    };

    const renderData = renderPlayersList();
    await expectProperlyRenderedPlayersList(renderData, players);

    const teleportRequestButtons = await renderData.getAllByTestId('teleportCancelButton');
    expect(teleportRequestButtons.length).toBeGreaterThanOrEqual(0);
=======
  describe('Teleport request and Teleport cancel button', () => {
    it('displays a teleport request button next to each player in the town on first load', async () => {
      const renderData = renderPlayersList();
      await expectProperlyRenderedPlayersList(renderData, players);

      const listEntries = await renderData.findAllByRole('listitem');
      const teleportRequestButtons = await renderData.getAllByTestId('teleportRequestButton');

      expect(teleportRequestButtons.length).toEqual(listEntries.length - 1); // subtract 1 for your own player
    });
    it('emits teleport request event when clicked', async () => {
      const renderData = renderPlayersList();
      await expectProperlyRenderedPlayersList(renderData, players);

      const teleportRequestButtons = await renderData.getAllByTestId('teleportRequestButton');
      expect(teleportRequestButtons.length).toBeGreaterThanOrEqual(0);

      act(() => {
        fireEvent.click(teleportRequestButtons[0]);
      });
>>>>>>> 8479c5c2

      expect(mockedTownController.emitTeleportRequest).toHaveBeenCalled();
    });
    it('emits teleport cancel event when clicked and is cancel button', async () => {
      const renderData = renderPlayersList();
      await expectProperlyRenderedPlayersList(renderData, players);

      const teleportRequestButtons = await renderData.getAllByTestId('teleportRequestButton');
      expect(teleportRequestButtons.length).toBeGreaterThanOrEqual(0);

      mockedTownController.ourPlayer.outgoingTeleport = {
        fromPlayerId: players[0].id,
        toPlayerId: players[1].id,
        time: new Date(),
      };
      renderData.rerender(wrappedPlayersListComponent());

      act(() => {
        fireEvent.click(teleportRequestButtons[0]);
      });

      expect(mockedTownController.emitTeleportCanceled).toHaveBeenCalled();
    });
    it('displays a teleport cancel button and disables other teleport buttons when outgoing teleport is pending', async () => {
      const renderData = renderPlayersList();
      await expectProperlyRenderedPlayersList(renderData, players);

      const listEntries = await renderData.findAllByRole('listitem');
      let teleportRequestButtons = await renderData.getAllByTestId('teleportRequestButton');
      expect(teleportRequestButtons.length).toEqual(listEntries.length - 1);

      mockedTownController.ourPlayer.outgoingTeleport = {
        fromPlayerId: players[0].id,
        toPlayerId: players[1].id,
        time: new Date(),
      };
      renderData.rerender(wrappedPlayersListComponent());

      // check for cancel button
      const teleportCancelButtons = await renderData.getAllByTestId('teleportCancelButton');
      expect(teleportCancelButtons.length).toEqual(1);

      // check for disabled teleport request buttons
      teleportRequestButtons = await renderData.getAllByTestId('teleportRequestButton');
      for (let i = 0; i < teleportRequestButtons.length; i += 1) {
        expect(teleportRequestButtons[i]).toHaveAttribute('disabled');
      }
    });
    it('displays all teleport buttons when outgoing teleport changes to PreviousTeleportRequestStatus', async () => {
      const renderData = renderPlayersList();
      await expectProperlyRenderedPlayersList(renderData, players);

      let listEntries = await renderData.findAllByRole('listitem');
      let teleportRequestButtons = await renderData.getAllByTestId('teleportRequestButton');
      expect(teleportRequestButtons.length).toEqual(listEntries.length - 1);

      mockedTownController.ourPlayer.outgoingTeleport = {
        fromPlayerId: ourPlayer.id,
        toPlayerId: players[1].id,
        time: new Date(),
      };

      mockedTownController.ourPlayer.outgoingTeleport = PreviousTeleportRequestStatus.Default;
      renderData.rerender(wrappedPlayersListComponent());

      // check for right number of teleport buttons
      listEntries = await renderData.findAllByRole('listitem');
      teleportRequestButtons = await renderData.getAllByTestId('teleportRequestButton');
      expect(teleportRequestButtons.length).toEqual(listEntries.length - 1);

      // check for cancel button
      const teleportCancelButtons = await renderData.queryAllByTestId('teleportCancelButton');
      expect(teleportCancelButtons.length).toEqual(0);

      // check for disabled teleport request buttons
      teleportRequestButtons = await renderData.getAllByTestId('teleportRequestButton');
      for (let i = 0; i < teleportRequestButtons.length; i += 1) {
        expect(teleportRequestButtons[i]).not.toHaveAttribute('disabled');
      }
    });
    it('disables all teleport request buttons when do not disturb is true', async () => {
      const renderData = renderPlayersList();
      await expectProperlyRenderedPlayersList(renderData, players);

      let teleportRequestButtons = await renderData.getAllByTestId('teleportRequestButton');
      for (let i = 0; i < teleportRequestButtons.length; i += 1) {
        expect(teleportRequestButtons[i]).not.toHaveAttribute('disabled');
      }

      mockedTownController.ourPlayer.doNotDisturb = true;
      renderData.rerender(wrappedPlayersListComponent());

      teleportRequestButtons = await renderData.getAllByTestId('teleportRequestButton');
      for (let i = 0; i < teleportRequestButtons.length; i += 1) {
        expect(teleportRequestButtons[i]).toHaveAttribute('disabled');
      }
    });
    it('disables teleport request button for a player when they are in do not disturb mode', async () => {
      const renderData = renderPlayersList();
      await expectProperlyRenderedPlayersList(renderData, players);

      let teleportRequestButtons = await renderData.getAllByTestId('teleportRequestButton');
      for (let i = 0; i < teleportRequestButtons.length; i += 1) {
        expect(teleportRequestButtons[i]).not.toHaveAttribute('disabled');
      }

      const dndPlayerId = players[1].id;
      players = players.map(p => {
        if (p.id === dndPlayerId) {
          p.doNotDisturb = true;
        }
        return p;
      });
      usePlayersSpy.mockReturnValue(players);
      renderData.rerender(wrappedPlayersListComponent());

      teleportRequestButtons = await renderData.getAllByTestId('teleportRequestButton');
      for (let i = 0; i < teleportRequestButtons.length; i += 1) {
        if (i === 0) {
          expect(teleportRequestButtons[i]).toHaveAttribute('disabled');
        } else {
          expect(teleportRequestButtons[i]).not.toHaveAttribute('disabled');
        }
      }
    });
  });
  describe('Do not disturb button', () => {
    it('displays one do not disturb switch for our player in the town on first load', async () => {
      const renderData = renderPlayersList();
      await expectProperlyRenderedPlayersList(renderData, players);
      const doNotDisturbButton = await renderData.getAllByTestId('doNotDisturbButton');
      expect(doNotDisturbButton.length).toEqual(1);
    });
    it('emits an event to change do not disturb state when switch is toggled', async () => {
      const renderData = renderPlayersList();
      await expectProperlyRenderedPlayersList(renderData, players);
      const doNotDisturbButton = await renderData.getAllByTestId('doNotDisturbButton');
      expect(doNotDisturbButton.length).toEqual(1);
      const doNotDisturbButtonRole = await renderData.getByRole('checkbox');

      expect(ourPlayer.doNotDisturb).toEqual(false);
      act(() => {
        fireEvent.click(doNotDisturbButtonRole);
      });
      expect(mockedTownController.emitDoNotDisturbChange).toHaveBeenCalled();
      expect(mockedTownController.emitDoNotDisturbChange).toHaveBeenCalledTimes(1);
    });
    it('does not emit any teleport cancel or denied events when do not disturb switch is toggled and there are no incoming/outgoing teleports', async () => {
      const renderData = renderPlayersList();
      await expectProperlyRenderedPlayersList(renderData, players);
      const doNotDisturbButton = await renderData.getAllByTestId('doNotDisturbButton');
      expect(doNotDisturbButton.length).toEqual(1);
      const doNotDisturbButtonRole = await renderData.getByRole('checkbox');

      expect(ourPlayer.doNotDisturb).toEqual(false);
      act(() => {
        fireEvent.click(doNotDisturbButtonRole);
      });
      expect(mockedTownController.emitDoNotDisturbChange).toHaveBeenCalled();
      expect(mockedTownController.emitDoNotDisturbChange).toHaveBeenCalledTimes(1);
      expect(mockedTownController.emitTeleportCanceled).not.toHaveBeenCalled();
      expect(mockedTownController.emitTeleportDenied).not.toHaveBeenCalled();
    });
    it('emits an event to deny incoming teleports when do not disturb switch is toggled and there are incoming teleports', async () => {
      const renderData = renderPlayersList();
      await expectProperlyRenderedPlayersList(renderData, players);
      const doNotDisturbButtonRole = await renderData.getByRole('checkbox');

      const teleport0: TeleportRequest = {
        fromPlayerId: players[1].id,
        toPlayerId: players[0].id,
        time: new Date(),
      };
      const teleport1: TeleportRequest = {
        fromPlayerId: players[2].id,
        toPlayerId: players[0].id,
        time: new Date(),
      };
      ourPlayer.addIncomingTeleport(teleport0);
      ourPlayer.addIncomingTeleport(teleport1);

      expect(ourPlayer.doNotDisturb).toEqual(false);
      act(() => {
        fireEvent.click(doNotDisturbButtonRole);
      });
      expect(mockedTownController.emitDoNotDisturbChange).toHaveBeenCalled();
      expect(mockedTownController.emitDoNotDisturbChange).toHaveBeenCalledTimes(1);
      expect(mockedTownController.emitTeleportCanceled).not.toHaveBeenCalled();
      expect(mockedTownController.emitTeleportDenied).toHaveBeenCalled();
      expect(mockedTownController.emitTeleportDenied).toHaveBeenCalledTimes(2);
    });
    it('emits an event to cancel the outgoing teleports when do not disturb switch is toggled', async () => {
      const renderData = renderPlayersList();
      await expectProperlyRenderedPlayersList(renderData, players);
      const doNotDisturbButtonRole = await renderData.getByRole('checkbox');

      const teleport0: TeleportRequest = {
        fromPlayerId: players[0].id,
        toPlayerId: players[1].id,
        time: new Date(),
      };

      ourPlayer.outgoingTeleport = teleport0;

      act(() => {
        fireEvent.click(doNotDisturbButtonRole);
      });

      expect(mockedTownController.emitDoNotDisturbChange).toHaveBeenCalled();
      expect(mockedTownController.emitDoNotDisturbChange).toHaveBeenCalledTimes(1);
      expect(mockedTownController.emitTeleportDenied).not.toHaveBeenCalled();
      expect(mockedTownController.emitTeleportCanceled).toHaveBeenCalled();
      expect(mockedTownController.emitTeleportCanceled).toHaveBeenCalledTimes(1);
    });
  });
  describe('Timer', () => {
    it('starts the timer when ourPlayer makes a teleport request', async () => {
      const renderData = renderPlayersList();
      await expectProperlyRenderedPlayersList(renderData, players);

      const teleportRequestButtons = await renderData.getAllByTestId('teleportRequestButton');
      expect(teleportRequestButtons.length).toBeGreaterThanOrEqual(0);

      act(() => {
        fireEvent.click(teleportRequestButtons[0]);
      });

      expect(mockedTownController.emitTeleportRequest).toHaveBeenCalled();
      expect(mockedTownController.startOutgoingTeleportTimer).toHaveBeenCalled();
    });
    it('displays the timer when ourPlayer makes a teleport request', async () => {
      mockedTownController.ourPlayer.outgoingTeleport = {
        fromPlayerId: players[0].id,
        toPlayerId: players[1].id,
        time: new Date(),
      };

      mockedTownController.ourPlayer.outgoingTeleportTimer = 30;

      const renderData = renderPlayersList();

      const teleportCancelButtons = await renderData.getAllByTestId('teleportCancelButton');
      expect(teleportCancelButtons.length).toBe(1);

      const teleportTimer = await renderData.getAllByTestId('timerDisplay');
      expect(teleportTimer.length).toBe(1);
    });

    it('adds and removes listeners for teleport tiemout, success, and failure', async () => {
      renderPlayersList();

      const successListenerAdded = getSingleListenerAdded('teleportSuccess');
      const failedListenerAdded = getSingleListenerAdded('teleportFailed');
      const timeoutListenerAdded = getSingleListenerAdded('teleportTimeout');

      cleanup();
      expect(getSingleListenerRemoved('teleportSuccess')).toBe(successListenerAdded);
      expect(getSingleListenerRemoved('teleportFailed')).toBe(failedListenerAdded);
      expect(getSingleListenerRemoved('teleportTimeout')).toBe(timeoutListenerAdded);
    });
  });
});<|MERGE_RESOLUTION|>--- conflicted
+++ resolved
@@ -9,11 +9,6 @@
 import * as TownControllerHooks from '../../classes/TownController';
 import TownController, { TownEvents } from '../../classes/TownController';
 import * as useTownController from '../../hooks/useTownController';
-<<<<<<< HEAD
-=======
-import { mockTownController } from '../../TestUtils';
-import { PlayerLocation, TeleportRequest } from '../../types/CoveyTownSocket';
->>>>>>> 8479c5c2
 import { PreviousTeleportRequestStatus } from '../../types/TypeUtils';
 import { EventNames, mockTownController } from '../../TestUtils';
 import { PlayerLocation, TeleportRequest } from '../../types/CoveyTownSocket';
@@ -334,7 +329,6 @@
       expect(mockedTownController.emitTeleportCanceled).toHaveBeenCalledTimes(1);
     });
   });
-<<<<<<< HEAD
   it('emits teleport cancel event when clicked and is cancel button', async () => {
     mockedTownController.ourPlayer.outgoingTeleport = {
       fromPlayerId: players[0].id,
@@ -347,50 +341,8 @@
 
     const teleportRequestButtons = await renderData.getAllByTestId('teleportCancelButton');
     expect(teleportRequestButtons.length).toBeGreaterThanOrEqual(0);
-=======
-  describe('Teleport request and Teleport cancel button', () => {
-    it('displays a teleport request button next to each player in the town on first load', async () => {
-      const renderData = renderPlayersList();
-      await expectProperlyRenderedPlayersList(renderData, players);
-
-      const listEntries = await renderData.findAllByRole('listitem');
-      const teleportRequestButtons = await renderData.getAllByTestId('teleportRequestButton');
-
-      expect(teleportRequestButtons.length).toEqual(listEntries.length - 1); // subtract 1 for your own player
-    });
-    it('emits teleport request event when clicked', async () => {
-      const renderData = renderPlayersList();
-      await expectProperlyRenderedPlayersList(renderData, players);
-
-      const teleportRequestButtons = await renderData.getAllByTestId('teleportRequestButton');
-      expect(teleportRequestButtons.length).toBeGreaterThanOrEqual(0);
-
-      act(() => {
-        fireEvent.click(teleportRequestButtons[0]);
-      });
->>>>>>> 8479c5c2
 
       expect(mockedTownController.emitTeleportRequest).toHaveBeenCalled();
-    });
-    it('emits teleport cancel event when clicked and is cancel button', async () => {
-      const renderData = renderPlayersList();
-      await expectProperlyRenderedPlayersList(renderData, players);
-
-      const teleportRequestButtons = await renderData.getAllByTestId('teleportRequestButton');
-      expect(teleportRequestButtons.length).toBeGreaterThanOrEqual(0);
-
-      mockedTownController.ourPlayer.outgoingTeleport = {
-        fromPlayerId: players[0].id,
-        toPlayerId: players[1].id,
-        time: new Date(),
-      };
-      renderData.rerender(wrappedPlayersListComponent());
-
-      act(() => {
-        fireEvent.click(teleportRequestButtons[0]);
-      });
-
-      expect(mockedTownController.emitTeleportCanceled).toHaveBeenCalled();
     });
     it('displays a teleport cancel button and disables other teleport buttons when outgoing teleport is pending', async () => {
       const renderData = renderPlayersList();
