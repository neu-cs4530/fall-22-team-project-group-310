import { ChakraProvider } from '@chakra-ui/react';
import '@testing-library/jest-dom';
import '@testing-library/jest-dom/extend-expect';
<<<<<<< HEAD
import { fireEvent, render, RenderResult, waitFor } from '@testing-library/react';
=======
import { act, fireEvent, render, RenderResult, waitFor } from '@testing-library/react';
>>>>>>> 2d0b1b11
import userEvent from '@testing-library/user-event';
import { nanoid } from 'nanoid';
import React from 'react';
import { act } from 'react-dom/test-utils';
import PlayerController from '../../classes/PlayerController';
import TownController, * as TownControllerHooks from '../../classes/TownController';
import * as useTownController from '../../hooks/useTownController';
import { mockTownController } from '../../TestUtils';
<<<<<<< HEAD
import { PlayerLocation, TeleportRequest } from '../../types/CoveyTownSocket';
=======
import { PlayerLocation } from '../../types/CoveyTownSocket';
import { PreviousTeleportRequestStatus } from '../../types/TypeUtils';
>>>>>>> 2d0b1b11
import * as PlayerName from './PlayerName';
import PlayersList from './PlayersList';

describe('PlayersInTownList', () => {
  const randomLocation = (): PlayerLocation => ({
    moving: Math.random() < 0.5,
    rotation: 'front',
    x: Math.random() * 1000,
    y: Math.random() * 1000,
  });
  const wrappedPlayersListComponent = () => (
    <ChakraProvider>
      <React.StrictMode>
        <PlayersList />
      </React.StrictMode>
    </ChakraProvider>
  );
  const renderPlayersList = () => render(wrappedPlayersListComponent());
  let consoleErrorSpy: jest.SpyInstance<void, [message?: any, ...optionalParms: any[]]>;
  let usePlayersSpy: jest.SpyInstance<PlayerController[], []>;
  let useTownControllerSpy: jest.SpyInstance<TownController, []>;
  let mockedTownController: TownController;
  let players: PlayerController[] = [];
  let townID: string;
  let townFriendlyName: string;
  let ourPlayer: PlayerController;
  const expectProperlyRenderedPlayersList = async (
    renderData: RenderResult,
    playersToExpect: PlayerController[],
  ) => {
    const listEntries = await renderData.findAllByRole('listitem');
    expect(listEntries.length).toBe(playersToExpect.length); // expect same number of players

    // The first entry should always be ourPlayer
    expect(listEntries[0]).toHaveTextContent(ourPlayer.userName);
    let parentComponent = listEntries[0].parentNode;
    if (parentComponent) {
      expect(parentComponent.nodeName).toBe('OL'); // list items expected to be directly nested in an ordered list
    }

    listEntries.shift();
    const playersSortedCorrectly = playersToExpect
      .filter(p => p.id !== ourPlayer.id)
      .map(p => p.userName)
      .sort((p1, p2) => p1.localeCompare(p2, undefined, { numeric: true, sensitivity: 'base' }));

    expect(listEntries.length).toBe(playersSortedCorrectly.length);
    // The rest of the list items should be sorted correctly
    for (let i = 0; i < playersSortedCorrectly.length; i += 1) {
      expect(listEntries[i]).toHaveTextContent(playersSortedCorrectly[i]);
      parentComponent = listEntries[i].parentNode;
      if (parentComponent) {
        expect(parentComponent.nodeName).toBe('OL'); // list items expected to be directly nested in an ordered list
      }
    }
  };
  beforeAll(() => {
    // Spy on console.error and intercept react key warnings to fail test
    consoleErrorSpy = jest.spyOn(global.console, 'error');
    consoleErrorSpy.mockImplementation((message?, ...optionalParams) => {
      const stringMessage = message as string;
      if (stringMessage.includes && stringMessage.includes('children with the same key,')) {
        throw new Error(stringMessage.replace('%s', optionalParams[0]));
      } else if (stringMessage.includes && stringMessage.includes('warning-keys')) {
        throw new Error(stringMessage.replace('%s', optionalParams[0]));
      }
      // eslint-disable-next-line no-console -- we are wrapping the console with a spy to find react warnings
      console.warn(message, ...optionalParams);
    });
    usePlayersSpy = jest.spyOn(TownControllerHooks, 'usePlayers');
    useTownControllerSpy = jest.spyOn(useTownController, 'default');
  });

  beforeEach(() => {
    players = [];
    for (let i = 0; i < 10; i += 1) {
      players.push(
        new PlayerController(
          `testingPlayerID${i}-${nanoid()}`,
          `testingPlayerUser${i}-${nanoid()}}`,
          randomLocation(),
        ),
      );
    }
    ourPlayer = players[0];
    usePlayersSpy.mockReturnValue(players);
    townID = nanoid();
    townFriendlyName = nanoid();
    mockedTownController = mockTownController({
      friendlyName: townFriendlyName,
      townID,
      ourPlayer,
    });
    useTownControllerSpy.mockReturnValue(mockedTownController);
  });
  describe('Heading', () => {
    it('Displays a heading "Current town: townName', async () => {
      const renderData = renderPlayersList();
      const heading = await renderData.findByRole('heading', { level: 2 });
      expect(heading).toHaveTextContent(`Current town: ${townFriendlyName}`);
    });
    it('Includes a tooltip that has the town ID', async () => {
      const renderData = renderPlayersList();
      const heading = await renderData.findByRole('heading', { level: 2 });
      expect(renderData.queryByRole('tooltip')).toBeNull(); // no tooltip visible yet
      userEvent.hover(heading);
      const toolTip = await renderData.findByRole('tooltip'); // should be just one...
      expect(toolTip).toHaveTextContent(`Town ID: ${townID}`);
    });
  });
  it("Renders a list of all players' user names, without checking sort", async () => {
    // players array is already sorted correctly
    const renderData = renderPlayersList();
    await expectProperlyRenderedPlayersList(renderData, players);
  });
  it("Renders the players' names in a PlayerName component", async () => {
    const mockPlayerName = jest.spyOn(PlayerName, 'default');
    try {
      renderPlayersList();
      await waitFor(() => {
        expect(mockPlayerName).toBeCalledTimes(players.length);
      });
    } finally {
      mockPlayerName.mockRestore();
    }
  });
  it("Displays players' usernames in ascending alphabetical order", async () => {
    players.reverse();
    const renderData = renderPlayersList();
    await expectProperlyRenderedPlayersList(renderData, players);
  });
  it('Does not mutate the array returned by usePlayersInTown', async () => {
    players.reverse();
    const copyOfArrayPassedToComponent = players.concat([]);
    const renderData = renderPlayersList();
    await expectProperlyRenderedPlayersList(renderData, players);
    expect(players).toEqual(copyOfArrayPassedToComponent); // expect that the players array is unchanged by the compoennt
  });
  it('Adds players to the list when they are added to the town', async () => {
    const renderData = renderPlayersList();
    await expectProperlyRenderedPlayersList(renderData, players);
    for (let i = 0; i < players.length; i += 1) {
      const newPlayers = players.concat([
        new PlayerController(
          `testingPlayerID-${i}.new`,
          `testingPlayerUser${i}.new`,
          randomLocation(),
        ),
      ]);
      usePlayersSpy.mockReturnValue(newPlayers);
      renderData.rerender(wrappedPlayersListComponent());
      await expectProperlyRenderedPlayersList(renderData, newPlayers);
    }
  });
  it('Removes players from the list when they are removed from the town', async () => {
    const renderData = renderPlayersList();
    await expectProperlyRenderedPlayersList(renderData, players);
    for (let i = 0; i < players.length; i += 1) {
      let newPlayers = players.splice(i, 1);
      if (newPlayers[0].id !== ourPlayer.id) {
        newPlayers = newPlayers.concat([ourPlayer]);
      }
      usePlayersSpy.mockReturnValue(newPlayers);
      renderData.rerender(wrappedPlayersListComponent());
      await expectProperlyRenderedPlayersList(renderData, newPlayers);
    }
  });
<<<<<<< HEAD
  describe('Do not disturb button', () => {
    it('displays one do not disturb switch for our player in the town on first load', async () => {
      const renderData = renderPlayersList();
      await expectProperlyRenderedPlayersList(renderData, players);
      const doNotDisturbButton = await renderData.getAllByTestId('doNotDisturbButton');
      expect(doNotDisturbButton.length).toEqual(1);
    });
    it('emits an event to change do not disturb state when switch is toggled', async () => {
      const renderData = renderPlayersList();
      await expectProperlyRenderedPlayersList(renderData, players);
      const doNotDisturbButton = await renderData.getAllByTestId('doNotDisturbButton');
      expect(doNotDisturbButton.length).toEqual(1);
      const doNotDisturbButtonRole = await renderData.getByRole('checkbox');

      expect(ourPlayer.doNotDisturb).toEqual(false);
      act(() => {
        fireEvent.click(doNotDisturbButtonRole);
      });
      expect(mockedTownController.emitDoNotDisturbChange).toHaveBeenCalled();
      expect(mockedTownController.emitDoNotDisturbChange).toHaveBeenCalledTimes(1);
    });
    it('does not emit any teleport cancel or denied events when do not disturb switch is toggled and there are no incoming/outgoing teleports', async () => {
      const renderData = renderPlayersList();
      await expectProperlyRenderedPlayersList(renderData, players);
      const doNotDisturbButton = await renderData.getAllByTestId('doNotDisturbButton');
      expect(doNotDisturbButton.length).toEqual(1);
      const doNotDisturbButtonRole = await renderData.getByRole('checkbox');

      expect(ourPlayer.doNotDisturb).toEqual(false);
      act(() => {
        fireEvent.click(doNotDisturbButtonRole);
      });
      expect(mockedTownController.emitDoNotDisturbChange).toHaveBeenCalled();
      expect(mockedTownController.emitDoNotDisturbChange).toHaveBeenCalledTimes(1);
      expect(mockedTownController.emitTeleportCanceled).not.toHaveBeenCalled();
      expect(mockedTownController.emitTeleportDenied).not.toHaveBeenCalled();
    });
    it('emits an event to deny incoming teleports when do not disturb switch is toggled and there are incoming teleports', async () => {
      const renderData = renderPlayersList();
      await expectProperlyRenderedPlayersList(renderData, players);
      const doNotDisturbButtonRole = await renderData.getByRole('checkbox');

      const teleport0: TeleportRequest = {
        fromPlayerId: players[1].id,
        toPlayerId: players[0].id,
        time: new Date(),
      };
      const teleport1: TeleportRequest = {
        fromPlayerId: players[2].id,
        toPlayerId: players[0].id,
        time: new Date(),
      };
      ourPlayer.addIncomingTeleport(teleport0);
      ourPlayer.addIncomingTeleport(teleport1);

      expect(ourPlayer.doNotDisturb).toEqual(false);
      act(() => {
        fireEvent.click(doNotDisturbButtonRole);
      });
      expect(mockedTownController.emitDoNotDisturbChange).toHaveBeenCalled();
      expect(mockedTownController.emitDoNotDisturbChange).toHaveBeenCalledTimes(1);
      expect(mockedTownController.emitTeleportCanceled).not.toHaveBeenCalled();
      expect(mockedTownController.emitTeleportDenied).toHaveBeenCalled();
      expect(mockedTownController.emitTeleportDenied).toHaveBeenCalledTimes(2);
    });
    it('emits an event to cancel the outgoing teleports when do not disturb switch is toggled', async () => {
      const renderData = renderPlayersList();
      await expectProperlyRenderedPlayersList(renderData, players);
      const doNotDisturbButtonRole = await renderData.getByRole('checkbox');

      const teleport0: TeleportRequest = {
        fromPlayerId: players[0].id,
        toPlayerId: players[1].id,
        time: new Date(),
      };

      ourPlayer.outgoingTeleport = teleport0;

      act(() => {
        fireEvent.click(doNotDisturbButtonRole);
      });

      expect(mockedTownController.emitDoNotDisturbChange).toHaveBeenCalled();
      expect(mockedTownController.emitDoNotDisturbChange).toHaveBeenCalledTimes(1);
      expect(mockedTownController.emitTeleportDenied).not.toHaveBeenCalled();
      expect(mockedTownController.emitTeleportCanceled).toHaveBeenCalled();
      expect(mockedTownController.emitTeleportCanceled).toHaveBeenCalledTimes(1);
    });
  });
  describe('Timer', () => {
    it('starts the timer when ourPlayer makes a teleport request', async () => {
      const renderData = renderPlayersList();
      await expectProperlyRenderedPlayersList(renderData, players);

      const teleportRequestButtons = await renderData.getAllByTestId('teleportRequestButton');
      expect(teleportRequestButtons.length).toBeGreaterThanOrEqual(0);

      act(() => {
        fireEvent.click(teleportRequestButtons[0]);
      });

      expect(mockedTownController.emitTeleportRequest).toHaveBeenCalled();
      expect(mockedTownController.startOutgoingTeleportTimer).toHaveBeenCalled();
    });
    it('displays the timer when ourPlayer makes a teleport request', async () => {
      mockedTownController.ourPlayer.outgoingTeleport = {
        fromPlayerId: players[0].id,
        toPlayerId: players[1].id,
        time: new Date(),
      };

      mockedTownController.ourPlayer.outgoingTeleportTimer = 30;

      const renderData = renderPlayersList();

      const teleportCancelButtons = await renderData.getAllByTestId('teleportCancelButton');
      expect(teleportCancelButtons.length).toBe(1);

      const teleportTimer = await renderData.getAllByTestId('timerDisplay');
      expect(teleportTimer.length).toBe(1);
    });
=======
  it('displays a teleport request button next to each player in the town on first load', async () => {
    const renderData = renderPlayersList();
    await expectProperlyRenderedPlayersList(renderData, players);

    const listEntries = await renderData.findAllByRole('listitem');
    const teleportRequestButtons = await renderData.getAllByTestId('teleportRequestButton');

    expect(teleportRequestButtons.length).toEqual(listEntries.length - 1); // subtract 1 for your own player
  });
  it('emits teleport request event when clicked', async () => {
    const renderData = renderPlayersList();
    await expectProperlyRenderedPlayersList(renderData, players);

    const teleportRequestButtons = await renderData.getAllByTestId('teleportRequestButton');
    expect(teleportRequestButtons.length).toBeGreaterThanOrEqual(0);

    act(() => {
      fireEvent.click(teleportRequestButtons[0]);
    });

    expect(mockedTownController.emitTeleportRequest).toHaveBeenCalled();
  });
  it('emits teleport cancel event when clicked and is cancel button', async () => {
    const renderData = renderPlayersList();
    await expectProperlyRenderedPlayersList(renderData, players);

    const teleportRequestButtons = await renderData.getAllByTestId('teleportRequestButton');
    expect(teleportRequestButtons.length).toBeGreaterThanOrEqual(0);

    mockedTownController.ourPlayer.outgoingTeleport = {
      fromPlayerId: players[0].id,
      toPlayerId: players[1].id,
      time: new Date(),
    };
    renderData.rerender(wrappedPlayersListComponent());

    act(() => {
      fireEvent.click(teleportRequestButtons[0]);
    });

    expect(mockedTownController.emitTeleportCanceled).toHaveBeenCalled();
  });
  it('displays a teleport cancel button and disables other teleport buttons when outgoing teleport is pending', async () => {
    const renderData = renderPlayersList();
    await expectProperlyRenderedPlayersList(renderData, players);

    const listEntries = await renderData.findAllByRole('listitem');
    let teleportRequestButtons = await renderData.getAllByTestId('teleportRequestButton');
    expect(teleportRequestButtons.length).toEqual(listEntries.length - 1);

    mockedTownController.ourPlayer.outgoingTeleport = {
      fromPlayerId: players[0].id,
      toPlayerId: players[1].id,
      time: new Date(),
    };
    renderData.rerender(wrappedPlayersListComponent());

    // check for cancel button
    const teleportCancelButtons = await renderData.getAllByTestId('teleportCancelButton');
    expect(teleportCancelButtons.length).toEqual(1);

    // check for disabled teleport request buttons
    teleportRequestButtons = await renderData.getAllByTestId('teleportRequestButton');
    for (let i = 0; i < teleportRequestButtons.length; i += 1) {
      expect(teleportRequestButtons[i]).toHaveAttribute('disabled');
    }
  });
  it('displays all teleport buttons when outgoing teleport changes to PreviousTeleportRequestStatus', async () => {
    const renderData = renderPlayersList();
    await expectProperlyRenderedPlayersList(renderData, players);

    let listEntries = await renderData.findAllByRole('listitem');
    let teleportRequestButtons = await renderData.getAllByTestId('teleportRequestButton');
    expect(teleportRequestButtons.length).toEqual(listEntries.length - 1);

    mockedTownController.ourPlayer.outgoingTeleport = {
      fromPlayerId: ourPlayer.id,
      toPlayerId: players[1].id,
      time: new Date(),
    };

    mockedTownController.ourPlayer.outgoingTeleport = PreviousTeleportRequestStatus.Default;
    renderData.rerender(wrappedPlayersListComponent());

    // check for right number of teleport buttons
    listEntries = await renderData.findAllByRole('listitem');
    teleportRequestButtons = await renderData.getAllByTestId('teleportRequestButton');
    expect(teleportRequestButtons.length).toEqual(listEntries.length - 1);

    // check for cancel button
    const teleportCancelButtons = await renderData.queryAllByTestId('teleportCancelButton');
    expect(teleportCancelButtons.length).toEqual(0);

    // check for disabled teleport request buttons
    teleportRequestButtons = await renderData.getAllByTestId('teleportRequestButton');
    for (let i = 0; i < teleportRequestButtons.length; i += 1) {
      expect(teleportRequestButtons[i]).not.toHaveAttribute('disabled');
    }
>>>>>>> 2d0b1b11
  });
});<|MERGE_RESOLUTION|>--- conflicted
+++ resolved
@@ -1,11 +1,7 @@
 import { ChakraProvider } from '@chakra-ui/react';
 import '@testing-library/jest-dom';
 import '@testing-library/jest-dom/extend-expect';
-<<<<<<< HEAD
-import { fireEvent, render, RenderResult, waitFor } from '@testing-library/react';
-=======
 import { act, fireEvent, render, RenderResult, waitFor } from '@testing-library/react';
->>>>>>> 2d0b1b11
 import userEvent from '@testing-library/user-event';
 import { nanoid } from 'nanoid';
 import React from 'react';
@@ -14,12 +10,8 @@
 import TownController, * as TownControllerHooks from '../../classes/TownController';
 import * as useTownController from '../../hooks/useTownController';
 import { mockTownController } from '../../TestUtils';
-<<<<<<< HEAD
 import { PlayerLocation, TeleportRequest } from '../../types/CoveyTownSocket';
-=======
-import { PlayerLocation } from '../../types/CoveyTownSocket';
 import { PreviousTeleportRequestStatus } from '../../types/TypeUtils';
->>>>>>> 2d0b1b11
 import * as PlayerName from './PlayerName';
 import PlayersList from './PlayersList';
 
@@ -187,7 +179,105 @@
       await expectProperlyRenderedPlayersList(renderData, newPlayers);
     }
   });
-<<<<<<< HEAD
+  it('displays a teleport request button next to each player in the town on first load', async () => {
+    const renderData = renderPlayersList();
+    await expectProperlyRenderedPlayersList(renderData, players);
+
+    const listEntries = await renderData.findAllByRole('listitem');
+    const teleportRequestButtons = await renderData.getAllByTestId('teleportRequestButton');
+
+    expect(teleportRequestButtons.length).toEqual(listEntries.length - 1); // subtract 1 for your own player
+  });
+  it('emits teleport request event when clicked', async () => {
+    const renderData = renderPlayersList();
+    await expectProperlyRenderedPlayersList(renderData, players);
+
+    const teleportRequestButtons = await renderData.getAllByTestId('teleportRequestButton');
+    expect(teleportRequestButtons.length).toBeGreaterThanOrEqual(0);
+
+    act(() => {
+      fireEvent.click(teleportRequestButtons[0]);
+    });
+
+    expect(mockedTownController.emitTeleportRequest).toHaveBeenCalled();
+  });
+  it('emits teleport cancel event when clicked and is cancel button', async () => {
+    const renderData = renderPlayersList();
+    await expectProperlyRenderedPlayersList(renderData, players);
+
+    const teleportRequestButtons = await renderData.getAllByTestId('teleportRequestButton');
+    expect(teleportRequestButtons.length).toBeGreaterThanOrEqual(0);
+
+    mockedTownController.ourPlayer.outgoingTeleport = {
+      fromPlayerId: players[0].id,
+      toPlayerId: players[1].id,
+      time: new Date(),
+    };
+    renderData.rerender(wrappedPlayersListComponent());
+
+    act(() => {
+      fireEvent.click(teleportRequestButtons[0]);
+    });
+
+    expect(mockedTownController.emitTeleportCanceled).toHaveBeenCalled();
+  });
+  it('displays a teleport cancel button and disables other teleport buttons when outgoing teleport is pending', async () => {
+    const renderData = renderPlayersList();
+    await expectProperlyRenderedPlayersList(renderData, players);
+
+    const listEntries = await renderData.findAllByRole('listitem');
+    let teleportRequestButtons = await renderData.getAllByTestId('teleportRequestButton');
+    expect(teleportRequestButtons.length).toEqual(listEntries.length - 1);
+
+    mockedTownController.ourPlayer.outgoingTeleport = {
+      fromPlayerId: players[0].id,
+      toPlayerId: players[1].id,
+      time: new Date(),
+    };
+    renderData.rerender(wrappedPlayersListComponent());
+
+    // check for cancel button
+    const teleportCancelButtons = await renderData.getAllByTestId('teleportCancelButton');
+    expect(teleportCancelButtons.length).toEqual(1);
+
+    // check for disabled teleport request buttons
+    teleportRequestButtons = await renderData.getAllByTestId('teleportRequestButton');
+    for (let i = 0; i < teleportRequestButtons.length; i += 1) {
+      expect(teleportRequestButtons[i]).toHaveAttribute('disabled');
+    }
+  });
+  it('displays all teleport buttons when outgoing teleport changes to PreviousTeleportRequestStatus', async () => {
+    const renderData = renderPlayersList();
+    await expectProperlyRenderedPlayersList(renderData, players);
+
+    let listEntries = await renderData.findAllByRole('listitem');
+    let teleportRequestButtons = await renderData.getAllByTestId('teleportRequestButton');
+    expect(teleportRequestButtons.length).toEqual(listEntries.length - 1);
+
+    mockedTownController.ourPlayer.outgoingTeleport = {
+      fromPlayerId: ourPlayer.id,
+      toPlayerId: players[1].id,
+      time: new Date(),
+    };
+
+    mockedTownController.ourPlayer.outgoingTeleport = PreviousTeleportRequestStatus.Default;
+    renderData.rerender(wrappedPlayersListComponent());
+
+    // check for right number of teleport buttons
+    listEntries = await renderData.findAllByRole('listitem');
+    teleportRequestButtons = await renderData.getAllByTestId('teleportRequestButton');
+    expect(teleportRequestButtons.length).toEqual(listEntries.length - 1);
+
+    // check for cancel button
+    const teleportCancelButtons = await renderData.queryAllByTestId('teleportCancelButton');
+    expect(teleportCancelButtons.length).toEqual(0);
+
+    // check for disabled teleport request buttons
+    teleportRequestButtons = await renderData.getAllByTestId('teleportRequestButton');
+    for (let i = 0; i < teleportRequestButtons.length; i += 1) {
+      expect(teleportRequestButtons[i]).not.toHaveAttribute('disabled');
+    }
+  });
   describe('Do not disturb button', () => {
     it('displays one do not disturb switch for our player in the town on first load', async () => {
       const renderData = renderPlayersList();
@@ -309,105 +399,5 @@
       const teleportTimer = await renderData.getAllByTestId('timerDisplay');
       expect(teleportTimer.length).toBe(1);
     });
-=======
-  it('displays a teleport request button next to each player in the town on first load', async () => {
-    const renderData = renderPlayersList();
-    await expectProperlyRenderedPlayersList(renderData, players);
-
-    const listEntries = await renderData.findAllByRole('listitem');
-    const teleportRequestButtons = await renderData.getAllByTestId('teleportRequestButton');
-
-    expect(teleportRequestButtons.length).toEqual(listEntries.length - 1); // subtract 1 for your own player
-  });
-  it('emits teleport request event when clicked', async () => {
-    const renderData = renderPlayersList();
-    await expectProperlyRenderedPlayersList(renderData, players);
-
-    const teleportRequestButtons = await renderData.getAllByTestId('teleportRequestButton');
-    expect(teleportRequestButtons.length).toBeGreaterThanOrEqual(0);
-
-    act(() => {
-      fireEvent.click(teleportRequestButtons[0]);
-    });
-
-    expect(mockedTownController.emitTeleportRequest).toHaveBeenCalled();
-  });
-  it('emits teleport cancel event when clicked and is cancel button', async () => {
-    const renderData = renderPlayersList();
-    await expectProperlyRenderedPlayersList(renderData, players);
-
-    const teleportRequestButtons = await renderData.getAllByTestId('teleportRequestButton');
-    expect(teleportRequestButtons.length).toBeGreaterThanOrEqual(0);
-
-    mockedTownController.ourPlayer.outgoingTeleport = {
-      fromPlayerId: players[0].id,
-      toPlayerId: players[1].id,
-      time: new Date(),
-    };
-    renderData.rerender(wrappedPlayersListComponent());
-
-    act(() => {
-      fireEvent.click(teleportRequestButtons[0]);
-    });
-
-    expect(mockedTownController.emitTeleportCanceled).toHaveBeenCalled();
-  });
-  it('displays a teleport cancel button and disables other teleport buttons when outgoing teleport is pending', async () => {
-    const renderData = renderPlayersList();
-    await expectProperlyRenderedPlayersList(renderData, players);
-
-    const listEntries = await renderData.findAllByRole('listitem');
-    let teleportRequestButtons = await renderData.getAllByTestId('teleportRequestButton');
-    expect(teleportRequestButtons.length).toEqual(listEntries.length - 1);
-
-    mockedTownController.ourPlayer.outgoingTeleport = {
-      fromPlayerId: players[0].id,
-      toPlayerId: players[1].id,
-      time: new Date(),
-    };
-    renderData.rerender(wrappedPlayersListComponent());
-
-    // check for cancel button
-    const teleportCancelButtons = await renderData.getAllByTestId('teleportCancelButton');
-    expect(teleportCancelButtons.length).toEqual(1);
-
-    // check for disabled teleport request buttons
-    teleportRequestButtons = await renderData.getAllByTestId('teleportRequestButton');
-    for (let i = 0; i < teleportRequestButtons.length; i += 1) {
-      expect(teleportRequestButtons[i]).toHaveAttribute('disabled');
-    }
-  });
-  it('displays all teleport buttons when outgoing teleport changes to PreviousTeleportRequestStatus', async () => {
-    const renderData = renderPlayersList();
-    await expectProperlyRenderedPlayersList(renderData, players);
-
-    let listEntries = await renderData.findAllByRole('listitem');
-    let teleportRequestButtons = await renderData.getAllByTestId('teleportRequestButton');
-    expect(teleportRequestButtons.length).toEqual(listEntries.length - 1);
-
-    mockedTownController.ourPlayer.outgoingTeleport = {
-      fromPlayerId: ourPlayer.id,
-      toPlayerId: players[1].id,
-      time: new Date(),
-    };
-
-    mockedTownController.ourPlayer.outgoingTeleport = PreviousTeleportRequestStatus.Default;
-    renderData.rerender(wrappedPlayersListComponent());
-
-    // check for right number of teleport buttons
-    listEntries = await renderData.findAllByRole('listitem');
-    teleportRequestButtons = await renderData.getAllByTestId('teleportRequestButton');
-    expect(teleportRequestButtons.length).toEqual(listEntries.length - 1);
-
-    // check for cancel button
-    const teleportCancelButtons = await renderData.queryAllByTestId('teleportCancelButton');
-    expect(teleportCancelButtons.length).toEqual(0);
-
-    // check for disabled teleport request buttons
-    teleportRequestButtons = await renderData.getAllByTestId('teleportRequestButton');
-    for (let i = 0; i < teleportRequestButtons.length; i += 1) {
-      expect(teleportRequestButtons[i]).not.toHaveAttribute('disabled');
-    }
->>>>>>> 2d0b1b11
   });
 });