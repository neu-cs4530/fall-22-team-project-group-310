import assert from 'assert';
import EventEmitter from 'events';
import _ from 'lodash';
import { useEffect, useState } from 'react';
import { io } from 'socket.io-client';
import TypedEmitter from 'typed-emitter';
import Interactable from '../components/Town/Interactable';
import ViewingArea from '../components/Town/interactables/ViewingArea';
import { LoginController } from '../contexts/LoginControllerContext';
import { TownsService, TownsServiceClient } from '../generated/client';
import useTownController from '../hooks/useTownController';
import {
  ChatMessage,
  CoveyTownSocket,
  PlayerLocation,
  TeleportRequest,
  TownSettingsUpdate,
  ViewingArea as ViewingAreaModel,
} from '../types/CoveyTownSocket';
import { isConversationArea, isViewingArea } from '../types/TypeUtils';
import ConversationAreaController from './ConversationAreaController';
import PlayerController from './PlayerController';
import ViewingAreaController from './ViewingAreaController';

const CALCULATE_NEARBY_PLAYERS_DELAY = 300;

export type ConnectionProperties = {
  userName: string;
  townID: string;
  loginController: LoginController;
};

/**
 * The TownController emits these events. Components may subscribe to these events
 * by calling the `addListener` method on a TownController
 */
export type TownEvents = {
  /**
   * An event that indicates that the TownController is now connected to the townService
   * @param providerVideoToken a secret token that can be used to connect to the video service
   */
  connect: (providerVideoToken: string) => void;
  /**
   * An event that indicates that the TownController has been disconnected from the townService
   */
  disconnect: () => void;
  /**
   * An event that indicates that the town settings have been updated. This event is dispatched
   * before updating the properties of this TownController; clients may find the new settings in the parameter
   */
  townSettingsUpdated: (newTownSettings: TownSettingsUpdate) => void;
  /**
   * An event that indicates that the set of players in the town has changed. This event is dispatched
   * before updating the proeprties of this TownController; clients will find the new players in the parameter
   */
  playersChanged: (newPlayers: PlayerController[]) => void;
  /**
   * An event that indicates that a player has moved. This event is dispatched after updating the player's location -
   * the new location can be found on the PlayerController.
   */
  playerMoved: (movedPlayer: PlayerController) => void;
  /**
   * An event that indicates that the set of conversation areas has changed. This event is dispatched
   * when a conversation area is created, or when the set of active conversations has changed. This event is dispatched
   * after updating the town controller's record of conversation areas.
   */
  conversationAreasChanged: (currentConversationAreas: ConversationAreaController[]) => void;
  /**
   * An event that indicates that the set of viewing areas has changed. This event is emitted after updating
   * the town controller's record of viewing areas.
   */
  viewingAreasChanged: (newViewingAreas: ViewingAreaController[]) => void;
  /**
   * An event that indicates that a new chat message has been received, which is the parameter passed to the listener
   */
  chatMessage: (message: ChatMessage) => void;
  /**
   * An event that indicates that the 2D game is now paused. Pausing the game should, if nothing else,
   * release all key listeners, so that text entry is possible
   */
  pause: () => void;
  /**
   * An event that indicates that the 2D game should now be unpaused (resumed).
   */
  unPause: () => void;
  /**
   * An event that indicates that the player is now interacting with a different interactable
   * @param typeName the type of interactable
   * @param obj the interactable that is being interacted with
   */
  interact: <T extends Interactable>(typeName: T['name'], obj: T) => void;
  /**
   * An event that indicates that a player has requested to teleport to a different player.  This event is emitted
   * when a player clicks the teleport request button.
   */
  teleportRequest: (request: TeleportRequest) => void;
  /**
   * An event that indicates that a player has cancled their request to teleport to a different player. This event
   * is emitted when a player clicks the cancle teleport button.
   */
  teleportCanceled: (request: TeleportRequest) => void;
  /**
   * An event that indicates that a player has accepted a teleport request from a different player. This event is
   * emitted when the player clicks the accept button on the toast popup.
   */
  teleportAccepted: (request: TeleportRequest) => void;
  /**
   * An event that indicates that a player has denied a teleport request from a different player. This event is
   * emitted when the player clicks the denied button on the toast popup, or when the player does not respond
   * within 30 seconds.
   */
  teleportDenied: (request: TeleportRequest) => void;
  /**
   * An event that indicates that a player has successfully teleported to another player. This event is
   * emitted in the teleportAccepted listener if the 'from' player teleported to the 'to' player.
   */
  teleportSuccess: (request: TeleportRequest) => void;
  /**
   * An event that indicates that a player has failed to teleport to another player. This event is
   * emitted in the teleportAccepted listener if the 'from' player for some reason could not teleport to
   * or find the location of the 'to' player.
   */
  teleportFailed: (request: TeleportRequest) => void;
};

/**
 * The (frontend) TownController manages the communication between the frontend
 * and the backend. When a player join a town, a new TownController is created,
 * and frontend components can register to receive events (@see CoveyTownEvents).
 *
 * To access the TownController from a React component, use the
 * useTownController hook (@see useTownController). While the town controller
 * can be directly used by React components, it is generally preferable to use the various hooks
 * defined in this file (e.g. @see usePlayers, @see useConversationAreas), which will automatically
 * subscribe to updates to their respective data, triggering the React component that consumes them
 * to re-render when the underlying data changes.
 *
 */
export default class TownController extends (EventEmitter as new () => TypedEmitter<TownEvents>) {
  /** The socket connection to the townsService. Messages emitted here
   * are received by the TownController in that service.
   */
  private _socket: CoveyTownSocket;

  /**
   * The REST API client to access the townsService
   */
  private _townsService: TownsService;

  /**
   * The login controller is used by the frontend application to manage logging in to a town,
   * and is also used to log out of a town.
   */
  private _loginController: LoginController;

  /**
   * The current list of players in the town. Adding or removing players might replace the array
   * with a new one; clients should take note not to retain stale references.
   */
  private _playersInternal: PlayerController[] = [];

  /**
   * The current list of conversation areas in the twon. Adding or removing conversation areas might
   * replace the array with a new one; clients should take note not to retain stale references.
   */
  private _conversationAreasInternal: ConversationAreaController[] = [];

  /**
   * The friendly name of the current town, set only once this TownController is connected to the townsService
   */
  private _friendlyNameInternal?: string;

  /**
   * The town ID of the current town, generated by the backend townsService and used to uniquely identify this town with the
   * server and other players
   */
  private readonly _townID: string;

  /**
   * If true, then this town's friendlyName and townID are included in the public listing of active towns.
   * Changes to this variable do not influence the behavior of the server, it must be changed through the townsService API client
   */
  private _townIsPubliclyListedInternal = false;

  /**
   * The username of the player whose browser created this TownController
   */
  private readonly _userName: string;

  /**
   * The user ID of the player whose browser created this TownController. The user ID is set by the backend townsService, and
   * is only available after the service is connected.
   */
  private _userID?: string;

  /**
   * A reference to the Player object that represents the player whose browser created this TownController.
   */
  private _ourPlayer?: PlayerController;

  /**
   * A secret token that is provided by the townsService when we connect, and is needed
   * for authenticating future API calls as being from the same user who created this TownController.
   */
  private _sessionToken?: string;

  /**
   * A secret token that is provided by the townsService when we connect, and can be used to connect
   * to a third-party video conferecing service.
   */
  private _providerVideoToken?: string;

  /**
   * A flag indicating whether the current 2D game is paused, or not. Pausing the game will prevent it from updating,
   * and will also release any key bindings, allowing all keys to be used for text entry or other purposes.
   */
  private _paused = false;

  /**
   * An event emitter that broadcasts interactable-specific events
   */
  private _interactableEmitter = new EventEmitter();

  private _viewingAreas: ViewingAreaController[] = [];

  public constructor({ userName, townID, loginController }: ConnectionProperties) {
    super();
    this._townID = townID;
    this._userName = userName;
    this._loginController = loginController;

    /*
        The event emitter will show a warning if more than this number of listeners are registered, as it
        may indicate a leak (listeners that should de-register not de-registering). The default is 10; we expect
        more than 10 listeners because each conversation area might be its own listener, and there are more than 10
        */
    this.setMaxListeners(30);

    const url = process.env.REACT_APP_TOWNS_SERVICE_URL;
    assert(url);
    this._socket = io(url, { auth: { userName, townID } });
    this._townsService = new TownsServiceClient({ BASE: url }).towns;
    this.registerSocketListeners();
  }

  public get sessionToken() {
    return this._sessionToken || '';
  }

  public get userID() {
    const id = this._userID;
    assert(id);
    return id;
  }

  public get townIsPubliclyListed() {
    return this._townIsPubliclyListedInternal;
  }

  private set _townIsPubliclyListed(newSetting: boolean) {
    this._townIsPubliclyListedInternal = newSetting;
    this.emit('townSettingsUpdated', { isPubliclyListed: newSetting });
  }

  public get providerVideoToken() {
    const token = this._providerVideoToken;
    assert(token);
    return token;
  }

  public get userName() {
    return this._userName;
  }

  public get friendlyName() {
    const friendlyName = this._friendlyNameInternal;
    assert(friendlyName);
    return friendlyName;
  }

  private set _friendlyName(newFriendlyName: string) {
    this._friendlyNameInternal = newFriendlyName;
    this.emit('townSettingsUpdated', { friendlyName: newFriendlyName });
  }

  public get paused() {
    return this._paused;
  }

  public get ourPlayer() {
    const ret = this._ourPlayer;
    assert(ret);
    return ret;
  }

  public get townID() {
    return this._townID;
  }

  public pause(): void {
    if (!this._paused) {
      this._paused = true;
      this.emit('pause');
    }
  }

  public unPause(): void {
    if (this._paused) {
      this._paused = false;
      this.emit('unPause');
    }
  }

  public get players(): PlayerController[] {
    return this._playersInternal;
  }

  private set _players(newPlayers: PlayerController[]) {
    this.emit('playersChanged', newPlayers);
    this._playersInternal = newPlayers;
  }

  public get conversationAreas() {
    return this._conversationAreasInternal;
  }

  private set _conversationAreas(newConversationAreas: ConversationAreaController[]) {
    this._conversationAreasInternal = newConversationAreas;
    this.emit('conversationAreasChanged', newConversationAreas);
  }

  public get interactableEmitter() {
    return this._interactableEmitter;
  }

  public get viewingAreas() {
    return this._viewingAreas;
  }

  public set viewingAreas(newViewingAreas: ViewingAreaController[]) {
    this._viewingAreas = newViewingAreas;
    this.emit('viewingAreasChanged', newViewingAreas);
  }

  /**
   * Begin interacting with an interactable object. Emits an event to all listeners.
   * @param interactedObj
   */
  public interact<T extends Interactable>(interactedObj: T) {
    this._interactableEmitter.emit(interactedObj.getType(), interactedObj);
  }

  /**
   * End interacting with an interactable object. Emits an event to all listeners.
   * @param objectNoLongerInteracting
   */
  public interactEnd(objectNoLongerInteracting: Interactable) {
    this._interactableEmitter.emit('endInteraction', objectNoLongerInteracting);
  }

  /**
   * Registers listeners for the events that can come from the server to our socket
   */
  registerSocketListeners() {
    /**
     * On chat messages, forward the messages to listeners who subscribe to the controller's events
     */
    this._socket.on('chatMessage', message => {
      this.emit('chatMessage', message);
    });
    /**
     * On changes to town settings, update the local state and emit a townSettingsUpdated event to
     * the controller's event listeners
     */
    this._socket.on('townSettingsUpdated', update => {
      const newFriendlyName = update.friendlyName;
      if (newFriendlyName !== undefined) {
        this._friendlyName = newFriendlyName;
      }
      if (update.isPubliclyListed !== undefined) {
        this._townIsPubliclyListed = update.isPubliclyListed;
      }
    });
    /**
     * On town closing events, emit a disconnect message to the controller's event listeners, and
     * return to the login screen
     */
    this._socket.on('townClosing', () => {
      this.emit('disconnect');
      this._loginController.setTownController(null);
    });
    /**
     * When a new player joins the town, update our local state of players in the town and notify
     * the controller's event listeners that the player has moved to their starting location.
     *
     * Note that setting the players array will also emit an event that the players in the town have changed.
     */
    this._socket.on('playerJoined', newPlayer => {
      const newPlayerObj = PlayerController.fromPlayerModel(newPlayer);
      this._players = this.players.concat([newPlayerObj]);
      this.emit('playerMoved', newPlayerObj);
    });
    /**
     * When a player disconnects from the town, update local state
     *
     * Note that setting the players array will also emit an event that the players in the town have changed.
     */
    this._socket.on('playerDisconnect', disconnectedPlayer => {
      this._players = this.players.filter(eachPlayer => eachPlayer.id !== disconnectedPlayer.id);
    });
    /**
     * When a player moves, update local state and emit an event to the controller's event listeners
     */
    this._socket.on('playerMoved', movedPlayer => {
      const playerToUpdate = this.players.find(eachPlayer => eachPlayer.id === movedPlayer.id);
      if (playerToUpdate) {
        if (playerToUpdate === this._ourPlayer) {
          /*
           * If we are told that WE moved, we shouldn't update our x,y because it's probably lagging behind
           * real time. However: we SHOULD update our interactable ID, because its value is managed by the server
           */
          playerToUpdate.location.interactableID = movedPlayer.location.interactableID;
        } else {
          playerToUpdate.location = movedPlayer.location;
        }
        this.emit('playerMoved', playerToUpdate);
      } else {
        //TODO: It should not be possible to receive a playerMoved event for a player that is not already in the players array, right?
        const newPlayer = PlayerController.fromPlayerModel(movedPlayer);
        this._players = this.players.concat(newPlayer);
        this.emit('playerMoved', newPlayer);
      }
    });
    /**
     * When an interactable's state changes, push that update into the relevant controller, which is assumed
     * to be either a Viewing Area or a Conversation Area, and which is assumed to already be represented by a
     * ViewingAreaController or ConversationAreaController that this TownController has.
     *
     * If a conversation area transitions from empty to occupied (or occupied to empty), this handler will emit
     * a conversationAreasChagned event to listeners of this TownController.
     *
     * If the update changes properties of the interactable, the interactable is also expected to emit its own
     * events (@see ViewingAreaController and @see ConversationAreaController)
     */
    this._socket.on('interactableUpdate', interactable => {
      if (isConversationArea(interactable)) {
        const updatedConversationArea = this.conversationAreas.find(c => c.id === interactable.id);
        if (updatedConversationArea) {
          const emptyNow = updatedConversationArea.isEmpty();
          updatedConversationArea.topic = interactable.topic;
          updatedConversationArea.occupants = this._playersByIDs(interactable.occupantsByID);
          const emptyAfterChange = updatedConversationArea.isEmpty();
          if (emptyNow !== emptyAfterChange) {
            this.emit('conversationAreasChanged', this._conversationAreasInternal);
          }
        }
      } else if (isViewingArea(interactable)) {
        const updatedViewingArea = this._viewingAreas.find(
          eachArea => eachArea.id === interactable.id,
        );
        updatedViewingArea?.updateFrom(interactable);
      }
    });
    /**
     * When a teleport is requested from a player, check if the request is to our player. If it is, update our player's
     * request list.
     */
    this._socket.on('teleportRequest', request => {
      if (request.toPlayerId === this.ourPlayer.id) {
        this.ourPlayer.addIncomingTeleport(request);
      }
    });
    /**
     * When a teleport is canceled from a player, check if the request is to our player. If it is, update our player's
     * request list.
     */
    this._socket.on('teleportCanceled', request => {
      if (request.toPlayerId === this.ourPlayer.id) {
        this.ourPlayer.removeIncomingTeleport(request);
      }
    });
    /**
     * When a teleport is accepted from a player, check if the request is from our player. If it is, update our player's
     * request list and update the location of our player to the location of the other player.
     */
    this._socket.on('teleportAccepted', request => {
      if (
        request.fromPlayerId === this.ourPlayer.id &&
        request === this.ourPlayer.outgoingTeleport
      ) {
        const otherPlayer = this.players.filter(player => player.id === request.toPlayerId);
        this.ourPlayer.outgoingTeleport = undefined;
        if (otherPlayer.length === 1) {
          const otherPlayerLocation = otherPlayer[0].location;
          this.emitMovement(otherPlayerLocation);
          this.emit('teleportSuccess', request);
        } else {
          this.emit('teleportFailed', request);
        }
      }
    });
    /**
     * When a teleport is denied from a player, check if the request is from our player. If it is, update our player's
     * request list.
     */
    this._socket.on('teleportDenied', request => {
      if (
        request.fromPlayerId === this.ourPlayer.id &&
        request === this.ourPlayer.outgoingTeleport
      ) {
        //TODO: Notify the user that their teleport has been denied
        this.ourPlayer.outgoingTeleport = undefined;
      }
    });
    /**
     * When a teleport is sucessful, check if the request had to do with our player. If it does, perform
     * some sort of UI display indicating that the teleport was sucessful.
     */
    this._socket.on('teleportSuccess', request => {
      if (request.fromPlayerId === this.ourPlayer.id || request.toPlayerId === this.ourPlayer.id) {
        //TODO: Notify the user that the teleport was successful
      }
    });
    /**
     * When a teleport fails, check if the request had to do with our player. If it does, perform
     * some sort of UI display indicating that the teleport failed.
     */
    this._socket.on('teleportFailed', request => {
      if (request.fromPlayerId === this.ourPlayer.id || request.toPlayerId === this.ourPlayer.id) {
        //TODO: Notify the user that the teleport failed
        //We have a couple of cases here that we need to figure out
        //1) We requested to teleport and the other player's id was not in our local session
        //2) The other player accepted the teleport and the other player is not in our local session to find location of
        //3) The other player attempted to accept the teleport but could not since teleport was not in their incoming list
        //4) The other player attempted to deny the teleport but could not since teleport was not in their incoming list
      }
    });
  }

  /**
   * Emit a movement event for the current player, updating the state locally and
   * also notifying the townService that our player moved.
   *
   * Note: it is the responsibility of the townService to set the 'interactableID' parameter
   * of the player's location, and any interactableID set here may be overwritten by the townService
   *
   * @param newLocation
   */
  public emitMovement(newLocation: PlayerLocation) {
    this._socket.emit('playerMovement', newLocation);
    const ourPlayer = this._ourPlayer;
    assert(ourPlayer);
    ourPlayer.location = newLocation;
    this.emit('playerMoved', ourPlayer);
  }

  /**
   * Emit a chat message to the townService
   *
   * @param message
   */
  public emitChatMessage(message: ChatMessage) {
    this._socket.emit('chatMessage', message);
  }

  /**
   * Emit a teleport request to the townService
   * @param toPlayerId the player being requested
   */
  public emitTeleportRequest(toPlayerId: string) {
    const request = {
      fromPlayerId: this.ourPlayer.id,
      toPlayerId: toPlayerId,
      time: new Date(),
    };
    if (this._playerInSession(toPlayerId)) {
      this.ourPlayer.outgoingTeleport = request;
<<<<<<< HEAD
      this.emit('teleportRequest', request);
    } else {
      this.emit('teleportFailed', request);
=======
      this._socket.emit('teleportRequest', request);
>>>>>>> 3ed3b5b7
    }
  }

  /**
   * Emit a teleport canceled to the townService
   * @param toPlayerId the player being requested
   */
  public emitTeleportCanceled(toPlayerId: string) {
    const request = this.ourPlayer.outgoingTeleport;
    if (request && request.toPlayerId === toPlayerId) {
      this.emit('teleportCanceled', request);
      this.ourPlayer.outgoingTeleport = undefined;
<<<<<<< HEAD
=======
      if (request) {
        this._socket.emit('teleportCanceled', request);
      } else {
        // This is a backup case, should never run if server is in sync
        this._socket.emit('teleportCanceled', {
          fromPlayerId: this.ourPlayer.id,
          toPlayerId: toPlayerId,
          time: new Date(),
        });
      }
>>>>>>> 3ed3b5b7
    }
  }

  /**
   * Emit a teleport accepted to the townService if the request is in our player's incomingTeleportsList
   * @param request the request being accepted
   */
  public emitTeleportAccepted(request: TeleportRequest) {
<<<<<<< HEAD
    if (this.ourPlayer.incomingTeleports.indexOf(request) !== -1) {
      this.ourPlayer.removeIncomingTeleport(request);
      this.emit('teleportAccepted', request);
    } else {
      this.emit('teleportFailed', request);
    }
=======
    this._socket.emit('teleportAccepted', request);
    this.ourPlayer.removeIncomingTeleport(request);
>>>>>>> 3ed3b5b7
  }

  /**
   * Emit a teleport denied to the townService if the request is in our player's incomingTeleportsList
   * @param request the request being denied
   */
  public emitTeleportDenied(request: TeleportRequest) {
<<<<<<< HEAD
    if (this.ourPlayer.incomingTeleports.indexOf(request) !== -1) {
      this.ourPlayer.removeIncomingTeleport(request);
      this.emit('teleportDenied', request);
    } else {
      this.emit('teleportFailed', request);
    }
=======
    this._socket.emit('teleportDenied', request);
    this.ourPlayer.removeIncomingTeleport(request);
>>>>>>> 3ed3b5b7
  }

  /**
   * Checks to see if a player with the given id is in the session
   * @param playerId the playerId to check
   * @returns boolean representing if the player is in the session
   */
  private _playerInSession(playerId: string): boolean {
    return this._playersByIDs([playerId]).length === 1;
  }

  /**
   * Update the settings of the current town. Sends the request to update the settings to the townService,
   * and does not update the local model. If the update is successful, then the townService will inform us
   * of the updated settings. Throws an error if the request is not successful.
   *
   * @param roomUpdatePassword
   * @param updatedSettings
   */
  async updateTown(
    roomUpdatePassword: string,
    updatedSettings: { isPubliclyListed: boolean; friendlyName: string },
  ) {
    await this._townsService.updateTown(this._townID, roomUpdatePassword, updatedSettings);
  }

  /**
   * Delete the current town. Sends the request to the townService, and sends an error if the request is
   * not successful
   *
   * @param roomUpdatePassword
   */
  async deleteTown(roomUpdatePassword: string) {
    await this._townsService.deleteTown(this._townID, roomUpdatePassword);
  }

  /**
   * Create a new conversation area, sending the request to the townService. Throws an error if the request
   * is not successful. Does not immediately update local state about the new conversation area - it will be
   * updated once the townService creates the area and emits an interactableUpdate
   *
   * @param newArea
   */
  async createConversationArea(newArea: {
    topic?: string;
    id: string;
    occupantsByID: Array<string>;
  }) {
    await this._townsService.createConversationArea(this.townID, this.sessionToken, newArea);
  }

  /**
   * Create a new viewing area, sending the request to the townService. Throws an error if the request
   * is not successful. Does not immediately update local state about the new viewing area - it will be
   * updated once the townService creates the area and emits an interactableUpdate
   *
   * @param newArea
   */
  async createViewingArea(newArea: ViewingAreaModel) {
    await this._townsService.createViewingArea(this.townID, this.sessionToken, newArea);
  }

  /**
   * Disconnect from the town, notifying the townService that we are leaving and returning
   * to the login page
   */
  public disconnect() {
    this._socket.disconnect();
    this._loginController.setTownController(null);
  }

  /**
   * Connect to the townService. Throws an error if it is unable to connect
   * @returns
   */
  public async connect() {
    /*
         The connection is only valid if we receive an 'initialize' callback, and is invalid if the disconnect
         handler is called. Wrap the return of connect in a promise that is resolved upon initialize or rejected
         upon disconnect.
         */
    return new Promise<void>((resolve, reject) => {
      this._socket.connect();
      this._socket.on('initialize', initialData => {
        this._providerVideoToken = initialData.providerVideoToken;
        this._friendlyNameInternal = initialData.friendlyName;
        this._townIsPubliclyListedInternal = initialData.isPubliclyListed;
        this._sessionToken = initialData.sessionToken;
        this._players = initialData.currentPlayers.map(eachPlayerModel =>
          PlayerController.fromPlayerModel(eachPlayerModel),
        );

        this._conversationAreas = [];
        this._viewingAreas = [];
        initialData.interactables.forEach(eachInteractable => {
          if (isConversationArea(eachInteractable)) {
            this._conversationAreasInternal.push(
              ConversationAreaController.fromConversationAreaModel(
                eachInteractable,
                this._playersByIDs.bind(this),
              ),
            );
          } else if (isViewingArea(eachInteractable)) {
            this._viewingAreas.push(new ViewingAreaController(eachInteractable));
          }
        });
        this._userID = initialData.userID;
        this._ourPlayer = this.players.find(eachPlayer => eachPlayer.id == this.userID);
        this.emit('connect', initialData.providerVideoToken);
        resolve();
      });
      this._socket.on('disconnect', () => {
        reject(new Error('Invalid town ID'));
      });
    });
  }

  /**
   * Retrieve the viewing area controller that corresponds to a viewingAreaModel, creating one if necessary
   *
   * @param viewingArea
   * @returns
   */
  public getViewingAreaController(viewingArea: ViewingArea): ViewingAreaController {
    const existingController = this._viewingAreas.find(
      eachExistingArea => eachExistingArea.id === viewingArea.name,
    );
    if (existingController) {
      return existingController;
    } else {
      const newController = new ViewingAreaController({
        elapsedTimeSec: 0,
        id: viewingArea.name,
        isPlaying: false,
        video: viewingArea.defaultVideoURL,
      });
      this._viewingAreas.push(newController);
      return newController;
    }
  }

  /**
   * Emit a viewing area update to the townService
   * @param viewingArea The Viewing Area Controller that is updated and should be emitted
   *    with the event
   */
  public emitViewingAreaUpdate(viewingArea: ViewingAreaController) {
    this._socket.emit('interactableUpdate', viewingArea.viewingAreaModel());
  }

  /**
   * Determine which players are "nearby" -- that they should be included in our video call
   */
  public nearbyPlayers(): PlayerController[] {
    const isNearby = (p: PlayerController) => {
      if (p.location && this.ourPlayer.location) {
        if (this.ourPlayer.location.interactableID || p.location.interactableID) {
          return p.location.interactableID === this.ourPlayer.location.interactableID;
        }
        const dx = p.location.x - this.ourPlayer.location.x;
        const dy = p.location.y - this.ourPlayer.location.y;
        const d = Math.sqrt(dx * dx + dy * dy);
        return d < 80;
      }
      return false;
    };
    return this.players.filter(p => isNearby(p));
  }

  private _playersByIDs(playerIDs: string[]): PlayerController[] {
    return this._playersInternal.filter(eachPlayer => playerIDs.includes(eachPlayer.id));
  }
}

/**
 * A react hook to retrieve the settings for this town
 *
 * This hook will cause components that use it to re-render when the settings change.
 *
 * This hook relies on the TownControllerContext.
 * @returns an object with the properties "friendlyName" and "isPubliclyListed",
 *  representing the current settings of the current town
 */
export function useTownSettings() {
  const townController = useTownController();
  const [friendlyName, setFriendlyName] = useState<string>(townController.friendlyName);
  const [isPubliclyListed, setIsPubliclyListed] = useState<boolean>(
    townController.townIsPubliclyListed,
  );
  useEffect(() => {
    const updateTownSettings = (update: TownSettingsUpdate) => {
      const newName = update.friendlyName;
      const newPublicSetting = update.isPubliclyListed;
      if (newName !== undefined) {
        setFriendlyName(newName);
      }
      if (newPublicSetting !== undefined) {
        setIsPubliclyListed(newPublicSetting);
      }
    };
    townController.addListener('townSettingsUpdated', updateTownSettings);
    return () => {
      townController.removeListener('townSettingsUpdated', updateTownSettings);
    };
  }, [townController]);
  return { friendlyName, isPubliclyListed };
}

/**
 * A react hook to retrieve a viewing area controller.
 *
 * This function will throw an error if the viewing area controller does not exist.
 *
 * This hook relies on the TownControllerContext.
 *
 * @param viewingAreaID The ID of the viewing area to retrieve the controller for
 *
 * @throws Error if there is no viewing area controller matching the specifeid ID
 */
export function useViewingAreaController(viewingAreaID: string): ViewingAreaController {
  const townController = useTownController();

  const viewingArea = townController.viewingAreas.find(eachArea => eachArea.id == viewingAreaID);
  if (!viewingArea) {
    throw new Error(`Requested viewing area ${viewingAreaID} does not exist`);
  }
  return viewingArea;
}

/**
 * A react hook to retrieve the active conversation areas. This hook will re-render any components
 * that use it when the set of conversation areas changes. It does *not* re-render its dependent components
 * when the state of one of those areas changes - if that is desired, @see useConversationAreaTopic and @see useConversationAreaOccupants
 *
 * This hook relies on the TownControllerContext.
 *
 * @returns the list of conversation area controllers that are currently "active"
 */
export function useActiveConversationAreas(): ConversationAreaController[] {
  const townController = useTownController();
  const [conversationAreas, setConversationAreas] = useState<ConversationAreaController[]>(
    townController.conversationAreas.filter(eachArea => !eachArea.isEmpty()),
  );
  useEffect(() => {
    const updater = (allAreas: ConversationAreaController[]) => {
      setConversationAreas(allAreas.filter(eachArea => !eachArea.isEmpty()));
    };
    townController.addListener('conversationAreasChanged', updater);
    return () => {
      townController.removeListener('conversationAreasChanged', updater);
    };
  }, [townController, setConversationAreas]);
  return conversationAreas;
}

/**
 * A react hook to return the PlayerController's corresponding to each player in the town.
 *
 * This hook will cause components that use it to re-render when the set of players in the town changes.
 *
 * This hook will *not* trigger re-renders if a player moves.
 *
 * This hook relies on the TownControllerContext.
 *
 * @returns an array of PlayerController's, representing the current set of players in the town
 */
export function usePlayers(): PlayerController[] {
  const townController = useTownController();
  const [players, setPlayers] = useState<PlayerController[]>(townController.players);
  useEffect(() => {
    townController.addListener('playersChanged', setPlayers);
    return () => {
      townController.removeListener('playersChanged', setPlayers);
    };
  }, [townController, setPlayers]);
  return players;
}

function samePlayers(a1: PlayerController[], a2: PlayerController[]) {
  if (a1.length !== a2.length) return false;
  const ids1 = a1.map(p => p.id).sort();
  const ids2 = a2.map(p => p.id).sort();
  return _.isEqual(ids1, ids2);
}

/**
 * A react hook to retrieve the interactable that is *currently* be interacted with by the player in this frontend.
 * A player is "interacting" with the Interactable if they are within it, and press the spacebar.
 *
 * This hook will cause any component that uses it to re-render when the object that the player is interacting with changes.
 *
 * This hook relies on the TownControllerContext.
 *
 * @param interactableType
 */
export function useInteractable<T extends Interactable>(
  interactableType: T['name'],
): T | undefined {
  const townController = useTownController();
  const [interactable, setInteractable] = useState<T | undefined>(undefined);
  useEffect(() => {
    const onInteract = (interactWith: T) => {
      setInteractable(interactWith);
    };
    const offInteract = () => {
      setInteractable(undefined);
    };
    townController.interactableEmitter.on(interactableType, onInteract);
    townController.interactableEmitter.on('endInteraction', offInteract);

    return () => {
      townController.interactableEmitter.off(interactableType, onInteract);
      townController.interactableEmitter.off('endInteraction', offInteract);
    };
  }, [interactableType, townController, setInteractable]);
  return interactable;
}
/**
 * A react hook to retrieve the players that should be included in the video call
 *
 * This hook will cause components that  use it to re-render when the set of players in the video call changes.
 *
 * This hook relies on the TownControllerContext.
 * @returns
 */
export function usePlayersInVideoCall(): PlayerController[] {
  const townController = useTownController();
  const [playersInCall, setPlayersInCall] = useState<PlayerController[]>([]);
  useEffect(() => {
    let lastRecalculatedNearbyPlayers = 0;
    let prevNearbyPlayers: PlayerController[] = [];
    const updatePlayersInCall = () => {
      const now = Date.now();
      // To reduce re-renders, only recalculate the nearby players every so often
      if (now - lastRecalculatedNearbyPlayers > CALCULATE_NEARBY_PLAYERS_DELAY) {
        lastRecalculatedNearbyPlayers = now;
        const nearbyPlayers = townController.nearbyPlayers();
        if (!samePlayers(nearbyPlayers, prevNearbyPlayers)) {
          prevNearbyPlayers = nearbyPlayers;
          setPlayersInCall(nearbyPlayers);
        }
      }
    };
    townController.addListener('playerMoved', updatePlayersInCall);
    townController.addListener('playersChanged', updatePlayersInCall);
    updatePlayersInCall();
    return () => {
      townController.removeListener('playerMoved', updatePlayersInCall);
      townController.removeListener('playersChanged', updatePlayersInCall);
    };
  }, [townController, setPlayersInCall]);
  return playersInCall;
}<|MERGE_RESOLUTION|>--- conflicted
+++ resolved
@@ -575,13 +575,9 @@
     };
     if (this._playerInSession(toPlayerId)) {
       this.ourPlayer.outgoingTeleport = request;
-<<<<<<< HEAD
-      this.emit('teleportRequest', request);
+      this._socket.emit('teleportRequest', request);
     } else {
-      this.emit('teleportFailed', request);
-=======
-      this._socket.emit('teleportRequest', request);
->>>>>>> 3ed3b5b7
+      this._socket.emit('teleportFailed', request);
     }
   }
 
@@ -592,21 +588,8 @@
   public emitTeleportCanceled(toPlayerId: string) {
     const request = this.ourPlayer.outgoingTeleport;
     if (request && request.toPlayerId === toPlayerId) {
-      this.emit('teleportCanceled', request);
+      this._socket.emit('teleportCanceled', request);
       this.ourPlayer.outgoingTeleport = undefined;
-<<<<<<< HEAD
-=======
-      if (request) {
-        this._socket.emit('teleportCanceled', request);
-      } else {
-        // This is a backup case, should never run if server is in sync
-        this._socket.emit('teleportCanceled', {
-          fromPlayerId: this.ourPlayer.id,
-          toPlayerId: toPlayerId,
-          time: new Date(),
-        });
-      }
->>>>>>> 3ed3b5b7
     }
   }
 
@@ -615,17 +598,12 @@
    * @param request the request being accepted
    */
   public emitTeleportAccepted(request: TeleportRequest) {
-<<<<<<< HEAD
     if (this.ourPlayer.incomingTeleports.indexOf(request) !== -1) {
       this.ourPlayer.removeIncomingTeleport(request);
-      this.emit('teleportAccepted', request);
+      this._socket.emit('teleportAccepted', request);
     } else {
-      this.emit('teleportFailed', request);
+      this._socket.emit('teleportFailed', request);
     }
-=======
-    this._socket.emit('teleportAccepted', request);
-    this.ourPlayer.removeIncomingTeleport(request);
->>>>>>> 3ed3b5b7
   }
 
   /**
@@ -633,17 +611,12 @@
    * @param request the request being denied
    */
   public emitTeleportDenied(request: TeleportRequest) {
-<<<<<<< HEAD
     if (this.ourPlayer.incomingTeleports.indexOf(request) !== -1) {
       this.ourPlayer.removeIncomingTeleport(request);
-      this.emit('teleportDenied', request);
+      this._socket.emit('teleportDenied', request);
     } else {
-      this.emit('teleportFailed', request);
+      this._socket.emit('teleportFailed', request);
     }
-=======
-    this._socket.emit('teleportDenied', request);
-    this.ourPlayer.removeIncomingTeleport(request);
->>>>>>> 3ed3b5b7
   }
 
   /**
