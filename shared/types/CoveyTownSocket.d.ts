export type TownJoinResponse = {
  /** Unique ID that represents this player * */
  userID: string;
  /** Secret token that this player should use to authenticate
   * in future requests to this service * */
  sessionToken: string;
  /** Secret token that this player should use to authenticate
   * in future requests to the video service * */
  providerVideoToken: string;
  /** List of players currently in this town * */
  currentPlayers: Player[];
  /** Friendly name of this town * */
  friendlyName: string;
  /** Is this a private town? * */
  isPubliclyListed: boolean;
  /** Current state of interactables in this town */
  interactables: Interactable[];
};

export type Interactable = ViewingArea | ConversationArea;

export type TownSettingsUpdate = {
  friendlyName?: string;
  isPubliclyListed?: boolean;
}

export type Direction = 'front' | 'back' | 'left' | 'right';
export interface Player {
  id: string;
  userName: string;
  location: PlayerLocation;
};

export type XY = { x: number, y: number };

export interface PlayerLocation {
  /* The CENTER x coordinate of this player's location */
  x: number;
  /* The CENTER y coordinate of this player's location */
  y: number;
  /** @enum {string} */
  rotation: Direction;
  moving: boolean;
  interactableID?: string;
};
export type ChatMessage = {
  author: string;
  sid: string;
  body: string;
  dateCreated: Date;
};

export interface ConversationArea {
  id: string;
  topic?: string;
  occupantsByID: string[];
};
export interface BoundingBox {
  x: number;
  y: number;
  width: number;
  height: number;
};

export interface ViewingArea {
  id: string;
  video?: string;
  isPlaying: boolean;
  elapsedTimeSec: number;
}

export interface ServerToClientEvents {
  playerMoved: (movedPlayer: Player) => void;
  playerDisconnect: (disconnectedPlayer: Player) => void;
  playerJoined: (newPlayer: Player) => void;
  initialize: (initialData: TownJoinResponse) => void;
  townSettingsUpdated: (update: TownSettingsUpdate) => void;
  townClosing: () => void;
  chatMessage: (message: ChatMessage) => void;
  interactableUpdate: (interactable: Interactable) => void;
  teleportRequest: (request: TeleportRequest) => void;
  teleportCanceled: (request: TeleportRequest) => void;
  teleportAccepted: (request: TeleportRequest) => void;
  teleportDenied: (request: TeleportRequest) => void;
<<<<<<< HEAD
  doNotDisturbChange: (playerId: string) => void;
=======
  teleportSuccess: (request: TeleportRequest) => void;
  teleportFailed: (request: TeleportRequest) => void;
>>>>>>> ac749bac
}

export interface ClientToServerEvents {
  chatMessage: (message: ChatMessage) => void;
  playerMovement: (movementData: PlayerLocation) => void;
  interactableUpdate: (update: Interactable) => void;
  teleportRequest: (request: TeleportRequest) => void;
  teleportCanceled: (request: TeleportRequest) => void;
  teleportAccepted: (request: TeleportRequest) => void;
  teleportDenied: (request: TeleportRequest) => void;
<<<<<<< HEAD
  doNotDisturbChange: (playerId: string) => void;
=======
  teleportSuccess: (request: TeleportRequest) => void;
  teleportFailed: (request: TeleportRequest) => void;
>>>>>>> ac749bac
}

export type TeleportRequest = {
  fromPlayerId: string;
  toPlayerId: string;
  time: Date;
}<|MERGE_RESOLUTION|>--- conflicted
+++ resolved
@@ -29,6 +29,7 @@
   id: string;
   userName: string;
   location: PlayerLocation;
+  doNotDisturbState: boolean;
 };
 
 export type XY = { x: number, y: number };
@@ -82,12 +83,9 @@
   teleportCanceled: (request: TeleportRequest) => void;
   teleportAccepted: (request: TeleportRequest) => void;
   teleportDenied: (request: TeleportRequest) => void;
-<<<<<<< HEAD
-  doNotDisturbChange: (playerId: string) => void;
-=======
+  doNotDisturbChange: (playerInfo: DoNotDisturbInfo) => void;
   teleportSuccess: (request: TeleportRequest) => void;
   teleportFailed: (request: TeleportRequest) => void;
->>>>>>> ac749bac
 }
 
 export interface ClientToServerEvents {
@@ -98,16 +96,18 @@
   teleportCanceled: (request: TeleportRequest) => void;
   teleportAccepted: (request: TeleportRequest) => void;
   teleportDenied: (request: TeleportRequest) => void;
-<<<<<<< HEAD
-  doNotDisturbChange: (playerId: string) => void;
-=======
+  doNotDisturbChange: (state: boolean) => void;
   teleportSuccess: (request: TeleportRequest) => void;
   teleportFailed: (request: TeleportRequest) => void;
->>>>>>> ac749bac
 }
 
 export type TeleportRequest = {
   fromPlayerId: string;
   toPlayerId: string;
   time: Date;
+}
+
+export type DoNotDisturbInfo = {
+  playerId: string
+  state: boolean;
 }