import { ITiledMap, ITiledMapObjectLayer } from '@jonbell/tiled-map-type-guard';
import { nanoid } from 'nanoid';
import { BroadcastOperator } from 'socket.io';
import IVideoClient from '../lib/IVideoClient';
import Player from '../lib/Player';
import TwilioVideo from '../lib/TwilioVideo';
import { isViewingArea } from '../TestUtils';
import {
  ChatMessage,
  ConversationArea as ConversationAreaModel,
  CoveyTownSocket,
  Interactable,
  PlayerLocation,
  ServerToClientEvents,
  SocketData,
  TeleportRequest,
  ViewingArea as ViewingAreaModel,
} from '../types/CoveyTownSocket';
import ConversationArea from './ConversationArea';
import InteractableArea from './InteractableArea';
import ViewingArea from './ViewingArea';

/**
 * The Town class implements the logic for each town: managing the various events that
 * can occur (e.g. joining a town, moving, leaving a town)
 */
export default class Town {
  get capacity(): number {
    return this._capacity;
  }

  set isPubliclyListed(value: boolean) {
    this._isPubliclyListed = value;
    this._broadcastEmitter.emit('townSettingsUpdated', { isPubliclyListed: value });
  }

  get isPubliclyListed(): boolean {
    return this._isPubliclyListed;
  }

  get townUpdatePassword(): string {
    return this._townUpdatePassword;
  }

  get players(): Player[] {
    return this._players;
  }

  get occupancy(): number {
    return this.players.length;
  }

  get friendlyName(): string {
    return this._friendlyName;
  }

  set friendlyName(value: string) {
    this._friendlyName = value;
    this._broadcastEmitter.emit('townSettingsUpdated', { friendlyName: value });
  }

  get townID(): string {
    return this._townID;
  }

  get interactables(): InteractableArea[] {
    return this._interactables;
  }

  /** The list of players currently in the town * */
  private _players: Player[] = [];

  /** The videoClient that this CoveyTown will use to provision video resources * */
  private _videoClient: IVideoClient = TwilioVideo.getInstance();

  private _interactables: InteractableArea[] = [];

  private readonly _townID: string;

  private _friendlyName: string;

  private readonly _townUpdatePassword: string;

  private _isPubliclyListed: boolean;

  private _capacity: number;

  private _broadcastEmitter: BroadcastOperator<ServerToClientEvents, SocketData>;

  private _connectedSockets: Set<CoveyTownSocket> = new Set();

  constructor(
    friendlyName: string,
    isPubliclyListed: boolean,
    townID: string,
    broadcastEmitter: BroadcastOperator<ServerToClientEvents, SocketData>,
  ) {
    this._townID = townID;
    this._capacity = 50;
    this._townUpdatePassword = nanoid(24);
    this._isPubliclyListed = isPubliclyListed;
    this._friendlyName = friendlyName;
    this._broadcastEmitter = broadcastEmitter;
  }

  /**
   * Adds a player to this Covey Town, provisioning the necessary credentials for the
   * player, and returning them
   *
   * @param newPlayer The new player to add to the town
   */
  async addPlayer(userName: string, socket: CoveyTownSocket): Promise<Player> {
    const newPlayer = new Player(userName, socket.to(this._townID));
    this._players.push(newPlayer);

    this._connectedSockets.add(socket);

    // Create a video token for this user to join this town
    newPlayer.videoToken = await this._videoClient.getTokenForTown(this._townID, newPlayer.id);

    // Notify other players that this player has joined
    this._broadcastEmitter.emit('playerJoined', newPlayer.toPlayerModel());

    // Register an event listener for the client socket: if the client disconnects,
    // clean up our listener adapter, and then let the CoveyTownController know that the
    // player's session is disconnected
    socket.on('disconnect', () => {
      this._removePlayer(newPlayer);
      this._connectedSockets.delete(socket);
    });

    // Set up a listener to forward all chat messages to all clients in the town
    socket.on('chatMessage', (message: ChatMessage) => {
      this._broadcastEmitter.emit('chatMessage', message);
    });

    // Register an event listener for the client socket: if the client updates their
    // location, inform the CoveyTownController
    socket.on('playerMovement', (movementData: PlayerLocation) => {
      this._updatePlayerLocation(newPlayer, movementData);
    });

    // Set up a listener to process updates to interactables.
    // Currently only knows how to process updates for ViewingArea's, and
    // ignores any other updates for any other kind of interactable.
    // For ViewingArea's: dispatches an updateModel call to the viewingArea that
    // corresponds to the interactable being updated. Does not throw an error if
    // the specified viewing area does not exist.
    socket.on('interactableUpdate', (update: Interactable) => {
      if (isViewingArea(update)) {
        newPlayer.townEmitter.emit('interactableUpdate', update);
        const viewingArea = this._interactables.find(
          eachInteractable => eachInteractable.id === update.id,
        );
        if (viewingArea) {
          (viewingArea as ViewingArea).updateModel(update);
        }
      }
    });

    /**
     * Set up a listener to forward all teleportRequests events to all clients in the town.
     */
    socket.on('teleportRequest', (request: TeleportRequest) => {
      this._broadcastEmitter.emit('teleportRequest', request);
    });

    /**
     * Set up a listener to forward all teleportCanceled events to all clients in the town.
     */
    socket.on('teleportCanceled', (request: TeleportRequest) => {
      this._broadcastEmitter.emit('teleportCanceled', request);
    });

    /**
     * Set up a listener to forward all teleportAccepted events to all clients in the town.
     */
    socket.on('teleportAccepted', (request: TeleportRequest) => {
      this._broadcastEmitter.emit('teleportAccepted', request);
    });

    /**
     * Set up a listener to forward all teleportDenied events to all clients in the town.
     */
    socket.on('teleportDenied', (request: TeleportRequest) => {
      this._broadcastEmitter.emit('teleportDenied', request);
    });

    /**
<<<<<<< HEAD
     * Set up a listener to forward all doNotDisturbChange events to all clients in the town.
     */
    socket.on('doNotDisturbChange', (playerId: string) => {
      this._broadcastEmitter.emit('doNotDisturbChange', playerId);
=======
     * Set up a listener to forward all teleportSuccess events to all clients in the town.
     */
    socket.on('teleportSuccess', (request: TeleportRequest) => {
      this._broadcastEmitter.emit('teleportSuccess', request);
    });

    /**
     * Set up a listener to forward all teleportFailed events to all clients in the town.
     */
    socket.on('teleportFailed', (request: TeleportRequest) => {
      this._broadcastEmitter.emit('teleportFailed', request);
>>>>>>> ac749bac
    });

    return newPlayer;
  }

  /**
   * Destroys all data related to a player in this town.
   *
   * @param session PlayerSession to destroy
   */
  private _removePlayer(player: Player): void {
    this._players = this._players.filter(p => p.id !== player.id);
    this._broadcastEmitter.emit('playerDisconnect', player.toPlayerModel());
    if (player.location.interactableID) {
      this._removePlayerFromInteractable(player);
    }
  }

  /**
   * Updates the location of a player within the town
   *
   * If the player has changed conversation areas, this method also updates the
   * corresponding ConversationArea objects tracked by the town controller, and dispatches
   * any onConversationUpdated events as appropriate
   *
   * @param player Player to update location for
   * @param location New location for this player
   */
  private _updatePlayerLocation(player: Player, location: PlayerLocation): void {
    const prevInteractable = this._interactables.find(
      conv => conv.id === player.location.interactableID,
    );

    if (!prevInteractable?.contains(location)) {
      if (prevInteractable) {
        // Remove from old area
        prevInteractable.remove(player);
      }
      const newInteractable = this._interactables.find(
        eachArea => eachArea.isActive && eachArea.contains(location),
      );
      if (newInteractable) {
        newInteractable.add(player);
      }
      location.interactableID = newInteractable?.id;
    } else {
      location.interactableID = prevInteractable.id;
    }

    player.location = location;

    this._broadcastEmitter.emit('playerMoved', player.toPlayerModel());
  }

  /**
   * Removes a player from a conversation area, updating the conversation area's occupants list,
   * and emitting the appropriate message (area updated or area destroyed)
   *
   * @param player Player to remove from their current conversation area
   */
  private _removePlayerFromInteractable(player: Player): void {
    const area = this._interactables.find(
      eachArea => eachArea.id === player.location.interactableID,
    );
    if (area) {
      area.remove(player);
    }
  }

  /**
   * Creates a new conversation area in this town if there is not currently an active
   * conversation with the same ID. The conversation area ID must match the name of a
   * conversation area that exists in this town's map, and the conversation area must not
   * already have a topic set.
   *
   * If successful creating the conversation area, this method:
   *  Adds any players who are in the region defined by the conversation area to it.
   *  Notifies all players in the town that the conversation area has been updated
   *
   * @param conversationArea Information describing the conversation area to create. Ignores any
   *  occupantsById that are set on the conversation area that is passed to this method.
   *
   * @returns true if the conversation is successfully created, or false if there is no known
   * conversation area with the specified ID or if there is already an active conversation area
   * with the specified ID
   */
  public addConversationArea(conversationArea: ConversationAreaModel): boolean {
    const area = this._interactables.find(
      eachArea => eachArea.id === conversationArea.id,
    ) as ConversationArea;
    if (!area || !conversationArea.topic || area.topic) {
      return false;
    }
    area.topic = conversationArea.topic;
    area.addPlayersWithinBounds(this._players);
    this._broadcastEmitter.emit('interactableUpdate', area.toModel());
    return true;
  }

  /**
   * Creates a new viewing area in this town if there is not currently an active
   * viewing area with the same ID. The viewing area ID must match the name of a
   * viewing area that exists in this town's map, and the viewing area must not
   * already have a video set.
   *
   * If successful creating the viewing area, this method:
   *    Adds any players who are in the region defined by the viewing area to it
   *    Notifies all players in the town that the viewing area has been updated by
   *      emitting an interactableUpdate event
   *
   * @param viewingArea Information describing the viewing area to create.
   *
   * @returns True if the viewing area was created or false if there is no known
   * viewing area with the specified ID or if there is already an active viewing area
   * with the specified ID or if there is no video URL specified
   */
  public addViewingArea(viewingArea: ViewingAreaModel): boolean {
    const area = this._interactables.find(
      eachArea => eachArea.id === viewingArea.id,
    ) as ViewingArea;
    if (!area || !viewingArea.video || area.video) {
      return false;
    }
    area.updateModel(viewingArea);
    area.addPlayersWithinBounds(this._players);
    this._broadcastEmitter.emit('interactableUpdate', area.toModel());
    return true;
  }

  /**
   * Fetch a player's session based on the provided session token. Returns undefined if the
   * session token is not valid.
   *
   * @param token
   */
  public getPlayerBySessionToken(token: string): Player | undefined {
    return this.players.find(eachPlayer => eachPlayer.sessionToken === token);
  }

  /**
   * Find an interactable by its ID
   *
   * @param id
   * @returns the interactable
   * @throws Error if no such interactable exists
   */
  public getInteractable(id: string): InteractableArea {
    const ret = this._interactables.find(eachInteractable => eachInteractable.id === id);
    if (!ret) {
      throw new Error(`No such interactable ${id}`);
    }
    return ret;
  }

  /**
   * Informs all players' clients that they are about to be disconnected, and then
   * disconnects all players.
   */
  public disconnectAllPlayers(): void {
    this._broadcastEmitter.emit('townClosing');
    this._connectedSockets.forEach(eachSocket => eachSocket.disconnect(true));
  }

  /**
   * Initializes the town's state from a JSON map, setting the "interactables" property of this town
   * to instances of InteractableArea that match each interactable in the map.
   *
   * Each tilemap may contain "objects", and those objects may have properties. Towns
   * support two kinds of interactable objects: "ViewingArea" and "ConversationArea."
   * Initializing the town state from the map, then, means instantiating the corresponding objects.
   *
   * This method will throw an Error if the objects are not valid:
   * In the map file, each object is identified with a name. Names must be unique. Each object also has
   * some kind of geometry that establishes where the object is on the map. Objects must not overlap.
   *
   * @param mapFile the map file to read in, defaults to the "indoors" map in the frontend
   * @throws Error if there is no layer named "Objects" in the map, if the objects overlap or if object
   *  names are not unique
   */
  public initializeFromMap(map: ITiledMap) {
    const objectLayer = map.layers.find(
      eachLayer => eachLayer.name === 'Objects',
    ) as ITiledMapObjectLayer;
    if (!objectLayer) {
      throw new Error(`Unable to find objects layer in map`);
    }
    const viewingAreas = objectLayer.objects
      .filter(eachObject => eachObject.type === 'ViewingArea')
      .map(eachViewingAreaObject =>
        ViewingArea.fromMapObject(eachViewingAreaObject, this._broadcastEmitter),
      );

    const conversationAreas = objectLayer.objects
      .filter(eachObject => eachObject.type === 'ConversationArea')
      .map(eachConvAreaObj =>
        ConversationArea.fromMapObject(eachConvAreaObj, this._broadcastEmitter),
      );

    this._interactables = this._interactables.concat(viewingAreas).concat(conversationAreas);
    this._validateInteractables();
  }

  private _validateInteractables() {
    // Make sure that the IDs are unique
    const interactableIDs = this._interactables.map(eachInteractable => eachInteractable.id);
    if (
      interactableIDs.some(
        item => interactableIDs.indexOf(item) !== interactableIDs.lastIndexOf(item),
      )
    ) {
      throw new Error(
        `Expected all interactable IDs to be unique, but found duplicate interactable ID in ${interactableIDs}`,
      );
    }
    // Make sure that there are no overlapping objects
    for (const interactable of this._interactables) {
      for (const otherInteractable of this._interactables) {
        if (interactable !== otherInteractable && interactable.overlaps(otherInteractable)) {
          throw new Error(
            `Expected interactables not to overlap, but found overlap between ${interactable.id} and ${otherInteractable.id}`,
          );
        }
      }
    }
  }
}<|MERGE_RESOLUTION|>--- conflicted
+++ resolved
@@ -187,12 +187,6 @@
     });
 
     /**
-<<<<<<< HEAD
-     * Set up a listener to forward all doNotDisturbChange events to all clients in the town.
-     */
-    socket.on('doNotDisturbChange', (playerId: string) => {
-      this._broadcastEmitter.emit('doNotDisturbChange', playerId);
-=======
      * Set up a listener to forward all teleportSuccess events to all clients in the town.
      */
     socket.on('teleportSuccess', (request: TeleportRequest) => {
@@ -204,7 +198,14 @@
      */
     socket.on('teleportFailed', (request: TeleportRequest) => {
       this._broadcastEmitter.emit('teleportFailed', request);
->>>>>>> ac749bac
+    });
+
+    /**
+     * Set up a listener to forward all doNotDisturbChange events to all clients in the town.
+     */
+    socket.on('doNotDisturbChange', (state: boolean) => {
+      newPlayer.doNotDisturbState = state;
+      this._broadcastEmitter.emit('doNotDisturbChange', { playerId: newPlayer.id, state });
     });
 
     return newPlayer;
